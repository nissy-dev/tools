--- conflicted
+++ resolved
@@ -84,7 +84,7 @@
 	/**
 	* A list of global bindings that should be ignored by the analyzers
 
-If defined here, they should not emit diagnostics. 
+If defined here, they should not emit diagnostics.
 	 */
 	globals?: string[];
 }
@@ -106,7 +106,7 @@
 /**
 	* Validated value for the `line_width` formatter options
 
-The allowed range of values is 1..=320 
+The allowed range of values is 1..=320
 	 */
 export type LineWidth = number;
 export interface JavascriptFormatter {
@@ -812,11 +812,8 @@
 	| "lint/nursery/useValidForDirection"
 	| "lint/nursery/useHookAtTopLevel"
 	| "lint/nursery/noDuplicateJsxProps"
-<<<<<<< HEAD
 	| "lint/nursery/noDuplicateClassMembers"
-=======
 	| "lint/nursery/useYield"
->>>>>>> 44a09335
 	| "lint/performance/noDelete"
 	| "lint/security/noDangerouslySetInnerHtml"
 	| "lint/security/noDangerouslySetInnerHtmlWithChildren"
@@ -889,7 +886,7 @@
 /**
 	* Serializable representation of a [Diagnostic](super::Diagnostic) advice
 
-See the [Visitor] trait for additional documentation on all the supported advice types. 
+See the [Visitor] trait for additional documentation on all the supported advice types.
 	 */
 export type Advice =
 	| { Log: [LogCategory, MarkupBuf] }
@@ -977,7 +974,7 @@
 /**
 	* The category of a code action, this type maps directly to the [CodeActionKind] type in the Language Server Protocol specification
 
-[CodeActionKind]: https://microsoft.github.io/language-server-protocol/specifications/lsp/3.17/specification/#codeActionKind 
+[CodeActionKind]: https://microsoft.github.io/language-server-protocol/specifications/lsp/3.17/specification/#codeActionKind
 	 */
 export type ActionCategory =
 	| "QuickFix"
