--- conflicted
+++ resolved
@@ -1116,11 +1116,7 @@
 }
 impl Nursery {
     const GROUP_NAME: &'static str = "nursery";
-<<<<<<< HEAD
-    pub(crate) const GROUP_RULES: [&'static str; 53] = [
-=======
     pub(crate) const GROUP_RULES: [&'static str; 60] = [
->>>>>>> b119ca9b
         "noAccessKey",
         "noAssignInExpressions",
         "noBannedTypes",
@@ -1182,11 +1178,7 @@
         "useValidLang",
         "useYield",
     ];
-<<<<<<< HEAD
-    const RECOMMENDED_RULES: [&'static str; 43] = [
-=======
     const RECOMMENDED_RULES: [&'static str; 49] = [
->>>>>>> b119ca9b
         "noAssignInExpressions",
         "noBannedTypes",
         "noClassAssign",
@@ -1237,11 +1229,7 @@
         "useValidLang",
         "useYield",
     ];
-<<<<<<< HEAD
-    const RECOMMENDED_RULES_AS_FILTERS: [RuleFilter<'static>; 43] = [
-=======
     const RECOMMENDED_RULES_AS_FILTERS: [RuleFilter<'static>; 49] = [
->>>>>>> b119ca9b
         RuleFilter::Rule(Self::GROUP_NAME, Self::GROUP_RULES[1]),
         RuleFilter::Rule(Self::GROUP_NAME, Self::GROUP_RULES[2]),
         RuleFilter::Rule(Self::GROUP_NAME, Self::GROUP_RULES[3]),
@@ -1260,16 +1248,10 @@
         RuleFilter::Rule(Self::GROUP_NAME, Self::GROUP_RULES[16]),
         RuleFilter::Rule(Self::GROUP_NAME, Self::GROUP_RULES[17]),
         RuleFilter::Rule(Self::GROUP_NAME, Self::GROUP_RULES[18]),
-<<<<<<< HEAD
-        RuleFilter::Rule(Self::GROUP_NAME, Self::GROUP_RULES[20]),
-        RuleFilter::Rule(Self::GROUP_NAME, Self::GROUP_RULES[23]),
-        RuleFilter::Rule(Self::GROUP_NAME, Self::GROUP_RULES[26]),
-=======
         RuleFilter::Rule(Self::GROUP_NAME, Self::GROUP_RULES[19]),
         RuleFilter::Rule(Self::GROUP_NAME, Self::GROUP_RULES[20]),
         RuleFilter::Rule(Self::GROUP_NAME, Self::GROUP_RULES[21]),
         RuleFilter::Rule(Self::GROUP_NAME, Self::GROUP_RULES[23]),
->>>>>>> b119ca9b
         RuleFilter::Rule(Self::GROUP_NAME, Self::GROUP_RULES[27]),
         RuleFilter::Rule(Self::GROUP_NAME, Self::GROUP_RULES[30]),
         RuleFilter::Rule(Self::GROUP_NAME, Self::GROUP_RULES[31]),
@@ -1277,31 +1259,19 @@
         RuleFilter::Rule(Self::GROUP_NAME, Self::GROUP_RULES[33]),
         RuleFilter::Rule(Self::GROUP_NAME, Self::GROUP_RULES[34]),
         RuleFilter::Rule(Self::GROUP_NAME, Self::GROUP_RULES[35]),
-<<<<<<< HEAD
-        RuleFilter::Rule(Self::GROUP_NAME, Self::GROUP_RULES[37]),
-=======
         RuleFilter::Rule(Self::GROUP_NAME, Self::GROUP_RULES[36]),
         RuleFilter::Rule(Self::GROUP_NAME, Self::GROUP_RULES[37]),
         RuleFilter::Rule(Self::GROUP_NAME, Self::GROUP_RULES[38]),
->>>>>>> b119ca9b
         RuleFilter::Rule(Self::GROUP_NAME, Self::GROUP_RULES[39]),
         RuleFilter::Rule(Self::GROUP_NAME, Self::GROUP_RULES[40]),
         RuleFilter::Rule(Self::GROUP_NAME, Self::GROUP_RULES[41]),
         RuleFilter::Rule(Self::GROUP_NAME, Self::GROUP_RULES[42]),
-<<<<<<< HEAD
-        RuleFilter::Rule(Self::GROUP_NAME, Self::GROUP_RULES[43]),
-=======
         RuleFilter::Rule(Self::GROUP_NAME, Self::GROUP_RULES[44]),
->>>>>>> b119ca9b
         RuleFilter::Rule(Self::GROUP_NAME, Self::GROUP_RULES[46]),
         RuleFilter::Rule(Self::GROUP_NAME, Self::GROUP_RULES[47]),
         RuleFilter::Rule(Self::GROUP_NAME, Self::GROUP_RULES[48]),
         RuleFilter::Rule(Self::GROUP_NAME, Self::GROUP_RULES[49]),
         RuleFilter::Rule(Self::GROUP_NAME, Self::GROUP_RULES[50]),
-<<<<<<< HEAD
-        RuleFilter::Rule(Self::GROUP_NAME, Self::GROUP_RULES[51]),
-        RuleFilter::Rule(Self::GROUP_NAME, Self::GROUP_RULES[52]),
-=======
         RuleFilter::Rule(Self::GROUP_NAME, Self::GROUP_RULES[53]),
         RuleFilter::Rule(Self::GROUP_NAME, Self::GROUP_RULES[54]),
         RuleFilter::Rule(Self::GROUP_NAME, Self::GROUP_RULES[55]),
@@ -1309,7 +1279,6 @@
         RuleFilter::Rule(Self::GROUP_NAME, Self::GROUP_RULES[57]),
         RuleFilter::Rule(Self::GROUP_NAME, Self::GROUP_RULES[58]),
         RuleFilter::Rule(Self::GROUP_NAME, Self::GROUP_RULES[59]),
->>>>>>> b119ca9b
     ];
     pub(crate) fn is_recommended(&self) -> bool { !matches!(self.recommended, Some(false)) }
     pub(crate) fn get_enabled_rules(&self) -> IndexSet<RuleFilter> {
@@ -1359,440 +1328,261 @@
                 index_set.insert(RuleFilter::Rule(Self::GROUP_NAME, Self::GROUP_RULES[8]));
             }
         }
-<<<<<<< HEAD
+        if let Some(rule) = self.no_duplicate_case.as_ref() {
+            if rule.is_enabled() {
+                index_set.insert(RuleFilter::Rule(Self::GROUP_NAME, Self::GROUP_RULES[9]));
+            }
+        }
         if let Some(rule) = self.no_duplicate_class_members.as_ref() {
-=======
-        if let Some(rule) = self.no_duplicate_case.as_ref() {
->>>>>>> b119ca9b
-            if rule.is_enabled() {
-                index_set.insert(RuleFilter::Rule(Self::GROUP_NAME, Self::GROUP_RULES[9]));
-            }
-        }
-<<<<<<< HEAD
+            if rule.is_enabled() {
+                index_set.insert(RuleFilter::Rule(Self::GROUP_NAME, Self::GROUP_RULES[10]));
+            }
+        }
         if let Some(rule) = self.no_duplicate_jsx_props.as_ref() {
-=======
-        if let Some(rule) = self.no_duplicate_class_members.as_ref() {
->>>>>>> b119ca9b
-            if rule.is_enabled() {
-                index_set.insert(RuleFilter::Rule(Self::GROUP_NAME, Self::GROUP_RULES[10]));
-            }
-        }
-<<<<<<< HEAD
+            if rule.is_enabled() {
+                index_set.insert(RuleFilter::Rule(Self::GROUP_NAME, Self::GROUP_RULES[11]));
+            }
+        }
         if let Some(rule) = self.no_duplicate_object_keys.as_ref() {
-=======
-        if let Some(rule) = self.no_duplicate_jsx_props.as_ref() {
->>>>>>> b119ca9b
-            if rule.is_enabled() {
-                index_set.insert(RuleFilter::Rule(Self::GROUP_NAME, Self::GROUP_RULES[11]));
-            }
-        }
-<<<<<<< HEAD
+            if rule.is_enabled() {
+                index_set.insert(RuleFilter::Rule(Self::GROUP_NAME, Self::GROUP_RULES[12]));
+            }
+        }
         if let Some(rule) = self.no_empty_interface.as_ref() {
-=======
-        if let Some(rule) = self.no_duplicate_object_keys.as_ref() {
->>>>>>> b119ca9b
-            if rule.is_enabled() {
-                index_set.insert(RuleFilter::Rule(Self::GROUP_NAME, Self::GROUP_RULES[12]));
-            }
-        }
-<<<<<<< HEAD
+            if rule.is_enabled() {
+                index_set.insert(RuleFilter::Rule(Self::GROUP_NAME, Self::GROUP_RULES[13]));
+            }
+        }
+        if let Some(rule) = self.no_extra_labels.as_ref() {
+            if rule.is_enabled() {
+                index_set.insert(RuleFilter::Rule(Self::GROUP_NAME, Self::GROUP_RULES[14]));
+            }
+        }
         if let Some(rule) = self.no_extra_non_null_assertion.as_ref() {
-=======
-        if let Some(rule) = self.no_empty_interface.as_ref() {
->>>>>>> b119ca9b
-            if rule.is_enabled() {
-                index_set.insert(RuleFilter::Rule(Self::GROUP_NAME, Self::GROUP_RULES[13]));
-            }
-        }
-<<<<<<< HEAD
+            if rule.is_enabled() {
+                index_set.insert(RuleFilter::Rule(Self::GROUP_NAME, Self::GROUP_RULES[15]));
+            }
+        }
         if let Some(rule) = self.no_extra_semicolons.as_ref() {
-=======
-        if let Some(rule) = self.no_extra_labels.as_ref() {
->>>>>>> b119ca9b
-            if rule.is_enabled() {
-                index_set.insert(RuleFilter::Rule(Self::GROUP_NAME, Self::GROUP_RULES[14]));
-            }
-        }
-<<<<<<< HEAD
+            if rule.is_enabled() {
+                index_set.insert(RuleFilter::Rule(Self::GROUP_NAME, Self::GROUP_RULES[16]));
+            }
+        }
         if let Some(rule) = self.no_global_object_calls.as_ref() {
-=======
-        if let Some(rule) = self.no_extra_non_null_assertion.as_ref() {
->>>>>>> b119ca9b
-            if rule.is_enabled() {
-                index_set.insert(RuleFilter::Rule(Self::GROUP_NAME, Self::GROUP_RULES[15]));
-            }
-        }
-<<<<<<< HEAD
+            if rule.is_enabled() {
+                index_set.insert(RuleFilter::Rule(Self::GROUP_NAME, Self::GROUP_RULES[17]));
+            }
+        }
         if let Some(rule) = self.no_header_scope.as_ref() {
-=======
-        if let Some(rule) = self.no_extra_semicolons.as_ref() {
->>>>>>> b119ca9b
-            if rule.is_enabled() {
-                index_set.insert(RuleFilter::Rule(Self::GROUP_NAME, Self::GROUP_RULES[16]));
-            }
-        }
-<<<<<<< HEAD
+            if rule.is_enabled() {
+                index_set.insert(RuleFilter::Rule(Self::GROUP_NAME, Self::GROUP_RULES[18]));
+            }
+        }
+        if let Some(rule) = self.no_inferrable_types.as_ref() {
+            if rule.is_enabled() {
+                index_set.insert(RuleFilter::Rule(Self::GROUP_NAME, Self::GROUP_RULES[19]));
+            }
+        }
         if let Some(rule) = self.no_inner_declarations.as_ref() {
-=======
-        if let Some(rule) = self.no_global_object_calls.as_ref() {
->>>>>>> b119ca9b
-            if rule.is_enabled() {
-                index_set.insert(RuleFilter::Rule(Self::GROUP_NAME, Self::GROUP_RULES[17]));
-            }
-        }
-<<<<<<< HEAD
+            if rule.is_enabled() {
+                index_set.insert(RuleFilter::Rule(Self::GROUP_NAME, Self::GROUP_RULES[20]));
+            }
+        }
         if let Some(rule) = self.no_invalid_constructor_super.as_ref() {
-=======
-        if let Some(rule) = self.no_header_scope.as_ref() {
->>>>>>> b119ca9b
-            if rule.is_enabled() {
-                index_set.insert(RuleFilter::Rule(Self::GROUP_NAME, Self::GROUP_RULES[18]));
-            }
-        }
-<<<<<<< HEAD
+            if rule.is_enabled() {
+                index_set.insert(RuleFilter::Rule(Self::GROUP_NAME, Self::GROUP_RULES[21]));
+            }
+        }
         if let Some(rule) = self.no_non_null_assertion.as_ref() {
-=======
-        if let Some(rule) = self.no_inferrable_types.as_ref() {
->>>>>>> b119ca9b
-            if rule.is_enabled() {
-                index_set.insert(RuleFilter::Rule(Self::GROUP_NAME, Self::GROUP_RULES[19]));
-            }
-        }
-<<<<<<< HEAD
+            if rule.is_enabled() {
+                index_set.insert(RuleFilter::Rule(Self::GROUP_NAME, Self::GROUP_RULES[22]));
+            }
+        }
         if let Some(rule) = self.no_noninteractive_element_to_interactive_role.as_ref() {
-=======
-        if let Some(rule) = self.no_inner_declarations.as_ref() {
->>>>>>> b119ca9b
-            if rule.is_enabled() {
-                index_set.insert(RuleFilter::Rule(Self::GROUP_NAME, Self::GROUP_RULES[20]));
-            }
-        }
-<<<<<<< HEAD
+            if rule.is_enabled() {
+                index_set.insert(RuleFilter::Rule(Self::GROUP_NAME, Self::GROUP_RULES[23]));
+            }
+        }
+        if let Some(rule) = self.no_parameter_properties.as_ref() {
+            if rule.is_enabled() {
+                index_set.insert(RuleFilter::Rule(Self::GROUP_NAME, Self::GROUP_RULES[24]));
+            }
+        }
         if let Some(rule) = self.no_precision_loss.as_ref() {
-=======
-        if let Some(rule) = self.no_invalid_constructor_super.as_ref() {
->>>>>>> b119ca9b
-            if rule.is_enabled() {
-                index_set.insert(RuleFilter::Rule(Self::GROUP_NAME, Self::GROUP_RULES[21]));
-            }
-        }
-<<<<<<< HEAD
+            if rule.is_enabled() {
+                index_set.insert(RuleFilter::Rule(Self::GROUP_NAME, Self::GROUP_RULES[25]));
+            }
+        }
         if let Some(rule) = self.no_prototype_builtins.as_ref() {
-=======
-        if let Some(rule) = self.no_non_null_assertion.as_ref() {
->>>>>>> b119ca9b
-            if rule.is_enabled() {
-                index_set.insert(RuleFilter::Rule(Self::GROUP_NAME, Self::GROUP_RULES[22]));
-            }
-        }
-<<<<<<< HEAD
+            if rule.is_enabled() {
+                index_set.insert(RuleFilter::Rule(Self::GROUP_NAME, Self::GROUP_RULES[26]));
+            }
+        }
         if let Some(rule) = self.no_redundant_alt.as_ref() {
-=======
-        if let Some(rule) = self.no_noninteractive_element_to_interactive_role.as_ref() {
->>>>>>> b119ca9b
-            if rule.is_enabled() {
-                index_set.insert(RuleFilter::Rule(Self::GROUP_NAME, Self::GROUP_RULES[23]));
-            }
-        }
-<<<<<<< HEAD
+            if rule.is_enabled() {
+                index_set.insert(RuleFilter::Rule(Self::GROUP_NAME, Self::GROUP_RULES[27]));
+            }
+        }
         if let Some(rule) = self.no_redundant_use_strict.as_ref() {
-=======
-        if let Some(rule) = self.no_parameter_properties.as_ref() {
->>>>>>> b119ca9b
-            if rule.is_enabled() {
-                index_set.insert(RuleFilter::Rule(Self::GROUP_NAME, Self::GROUP_RULES[24]));
-            }
-        }
-<<<<<<< HEAD
+            if rule.is_enabled() {
+                index_set.insert(RuleFilter::Rule(Self::GROUP_NAME, Self::GROUP_RULES[28]));
+            }
+        }
         if let Some(rule) = self.no_restricted_globals.as_ref() {
-=======
-        if let Some(rule) = self.no_precision_loss.as_ref() {
->>>>>>> b119ca9b
-            if rule.is_enabled() {
-                index_set.insert(RuleFilter::Rule(Self::GROUP_NAME, Self::GROUP_RULES[25]));
-            }
-        }
-<<<<<<< HEAD
+            if rule.is_enabled() {
+                index_set.insert(RuleFilter::Rule(Self::GROUP_NAME, Self::GROUP_RULES[29]));
+            }
+        }
+        if let Some(rule) = self.no_self_assignment.as_ref() {
+            if rule.is_enabled() {
+                index_set.insert(RuleFilter::Rule(Self::GROUP_NAME, Self::GROUP_RULES[30]));
+            }
+        }
         if let Some(rule) = self.no_self_compare.as_ref() {
-=======
-        if let Some(rule) = self.no_prototype_builtins.as_ref() {
->>>>>>> b119ca9b
-            if rule.is_enabled() {
-                index_set.insert(RuleFilter::Rule(Self::GROUP_NAME, Self::GROUP_RULES[26]));
-            }
-        }
-<<<<<<< HEAD
+            if rule.is_enabled() {
+                index_set.insert(RuleFilter::Rule(Self::GROUP_NAME, Self::GROUP_RULES[31]));
+            }
+        }
         if let Some(rule) = self.no_setter_return.as_ref() {
-=======
-        if let Some(rule) = self.no_redundant_alt.as_ref() {
->>>>>>> b119ca9b
-            if rule.is_enabled() {
-                index_set.insert(RuleFilter::Rule(Self::GROUP_NAME, Self::GROUP_RULES[27]));
-            }
-        }
-<<<<<<< HEAD
+            if rule.is_enabled() {
+                index_set.insert(RuleFilter::Rule(Self::GROUP_NAME, Self::GROUP_RULES[32]));
+            }
+        }
         if let Some(rule) = self.no_string_case_mismatch.as_ref() {
-=======
-        if let Some(rule) = self.no_redundant_use_strict.as_ref() {
->>>>>>> b119ca9b
-            if rule.is_enabled() {
-                index_set.insert(RuleFilter::Rule(Self::GROUP_NAME, Self::GROUP_RULES[28]));
-            }
-        }
-<<<<<<< HEAD
+            if rule.is_enabled() {
+                index_set.insert(RuleFilter::Rule(Self::GROUP_NAME, Self::GROUP_RULES[33]));
+            }
+        }
+        if let Some(rule) = self.no_switch_declarations.as_ref() {
+            if rule.is_enabled() {
+                index_set.insert(RuleFilter::Rule(Self::GROUP_NAME, Self::GROUP_RULES[34]));
+            }
+        }
         if let Some(rule) = self.no_unreachable_super.as_ref() {
-=======
-        if let Some(rule) = self.no_restricted_globals.as_ref() {
->>>>>>> b119ca9b
-            if rule.is_enabled() {
-                index_set.insert(RuleFilter::Rule(Self::GROUP_NAME, Self::GROUP_RULES[29]));
-            }
-        }
-<<<<<<< HEAD
+            if rule.is_enabled() {
+                index_set.insert(RuleFilter::Rule(Self::GROUP_NAME, Self::GROUP_RULES[35]));
+            }
+        }
         if let Some(rule) = self.no_unsafe_finally.as_ref() {
-=======
-        if let Some(rule) = self.no_self_assignment.as_ref() {
->>>>>>> b119ca9b
-            if rule.is_enabled() {
-                index_set.insert(RuleFilter::Rule(Self::GROUP_NAME, Self::GROUP_RULES[30]));
-            }
-        }
-<<<<<<< HEAD
+            if rule.is_enabled() {
+                index_set.insert(RuleFilter::Rule(Self::GROUP_NAME, Self::GROUP_RULES[36]));
+            }
+        }
         if let Some(rule) = self.no_unused_labels.as_ref() {
-=======
-        if let Some(rule) = self.no_self_compare.as_ref() {
->>>>>>> b119ca9b
-            if rule.is_enabled() {
-                index_set.insert(RuleFilter::Rule(Self::GROUP_NAME, Self::GROUP_RULES[31]));
-            }
-        }
-<<<<<<< HEAD
+            if rule.is_enabled() {
+                index_set.insert(RuleFilter::Rule(Self::GROUP_NAME, Self::GROUP_RULES[37]));
+            }
+        }
+        if let Some(rule) = self.no_useless_rename.as_ref() {
+            if rule.is_enabled() {
+                index_set.insert(RuleFilter::Rule(Self::GROUP_NAME, Self::GROUP_RULES[38]));
+            }
+        }
         if let Some(rule) = self.no_useless_switch_case.as_ref() {
-=======
-        if let Some(rule) = self.no_setter_return.as_ref() {
->>>>>>> b119ca9b
-            if rule.is_enabled() {
-                index_set.insert(RuleFilter::Rule(Self::GROUP_NAME, Self::GROUP_RULES[32]));
-            }
-        }
-<<<<<<< HEAD
+            if rule.is_enabled() {
+                index_set.insert(RuleFilter::Rule(Self::GROUP_NAME, Self::GROUP_RULES[39]));
+            }
+        }
         if let Some(rule) = self.no_var.as_ref() {
-=======
-        if let Some(rule) = self.no_string_case_mismatch.as_ref() {
->>>>>>> b119ca9b
-            if rule.is_enabled() {
-                index_set.insert(RuleFilter::Rule(Self::GROUP_NAME, Self::GROUP_RULES[33]));
-            }
-        }
-<<<<<<< HEAD
+            if rule.is_enabled() {
+                index_set.insert(RuleFilter::Rule(Self::GROUP_NAME, Self::GROUP_RULES[40]));
+            }
+        }
         if let Some(rule) = self.no_void_type_return.as_ref() {
-=======
-        if let Some(rule) = self.no_switch_declarations.as_ref() {
->>>>>>> b119ca9b
-            if rule.is_enabled() {
-                index_set.insert(RuleFilter::Rule(Self::GROUP_NAME, Self::GROUP_RULES[34]));
-            }
-        }
-<<<<<<< HEAD
+            if rule.is_enabled() {
+                index_set.insert(RuleFilter::Rule(Self::GROUP_NAME, Self::GROUP_RULES[41]));
+            }
+        }
         if let Some(rule) = self.no_with.as_ref() {
-=======
-        if let Some(rule) = self.no_unreachable_super.as_ref() {
->>>>>>> b119ca9b
-            if rule.is_enabled() {
-                index_set.insert(RuleFilter::Rule(Self::GROUP_NAME, Self::GROUP_RULES[35]));
-            }
-        }
-<<<<<<< HEAD
+            if rule.is_enabled() {
+                index_set.insert(RuleFilter::Rule(Self::GROUP_NAME, Self::GROUP_RULES[42]));
+            }
+        }
         if let Some(rule) = self.use_aria_prop_types.as_ref() {
-=======
-        if let Some(rule) = self.no_unsafe_finally.as_ref() {
->>>>>>> b119ca9b
-            if rule.is_enabled() {
-                index_set.insert(RuleFilter::Rule(Self::GROUP_NAME, Self::GROUP_RULES[36]));
-            }
-        }
-<<<<<<< HEAD
+            if rule.is_enabled() {
+                index_set.insert(RuleFilter::Rule(Self::GROUP_NAME, Self::GROUP_RULES[43]));
+            }
+        }
         if let Some(rule) = self.use_aria_props_for_role.as_ref() {
-=======
-        if let Some(rule) = self.no_unused_labels.as_ref() {
->>>>>>> b119ca9b
-            if rule.is_enabled() {
-                index_set.insert(RuleFilter::Rule(Self::GROUP_NAME, Self::GROUP_RULES[37]));
-            }
-        }
-<<<<<<< HEAD
+            if rule.is_enabled() {
+                index_set.insert(RuleFilter::Rule(Self::GROUP_NAME, Self::GROUP_RULES[44]));
+            }
+        }
         if let Some(rule) = self.use_camel_case.as_ref() {
-=======
-        if let Some(rule) = self.no_useless_rename.as_ref() {
->>>>>>> b119ca9b
-            if rule.is_enabled() {
-                index_set.insert(RuleFilter::Rule(Self::GROUP_NAME, Self::GROUP_RULES[38]));
-            }
-        }
-<<<<<<< HEAD
+            if rule.is_enabled() {
+                index_set.insert(RuleFilter::Rule(Self::GROUP_NAME, Self::GROUP_RULES[45]));
+            }
+        }
         if let Some(rule) = self.use_const.as_ref() {
-=======
-        if let Some(rule) = self.no_useless_switch_case.as_ref() {
->>>>>>> b119ca9b
-            if rule.is_enabled() {
-                index_set.insert(RuleFilter::Rule(Self::GROUP_NAME, Self::GROUP_RULES[39]));
-            }
-        }
-<<<<<<< HEAD
+            if rule.is_enabled() {
+                index_set.insert(RuleFilter::Rule(Self::GROUP_NAME, Self::GROUP_RULES[46]));
+            }
+        }
         if let Some(rule) = self.use_default_parameter_last.as_ref() {
-=======
-        if let Some(rule) = self.no_var.as_ref() {
->>>>>>> b119ca9b
-            if rule.is_enabled() {
-                index_set.insert(RuleFilter::Rule(Self::GROUP_NAME, Self::GROUP_RULES[40]));
-            }
-        }
-<<<<<<< HEAD
+            if rule.is_enabled() {
+                index_set.insert(RuleFilter::Rule(Self::GROUP_NAME, Self::GROUP_RULES[47]));
+            }
+        }
         if let Some(rule) = self.use_default_switch_clause_last.as_ref() {
-=======
-        if let Some(rule) = self.no_void_type_return.as_ref() {
->>>>>>> b119ca9b
-            if rule.is_enabled() {
-                index_set.insert(RuleFilter::Rule(Self::GROUP_NAME, Self::GROUP_RULES[41]));
-            }
-        }
-<<<<<<< HEAD
+            if rule.is_enabled() {
+                index_set.insert(RuleFilter::Rule(Self::GROUP_NAME, Self::GROUP_RULES[48]));
+            }
+        }
         if let Some(rule) = self.use_enum_initializers.as_ref() {
-=======
-        if let Some(rule) = self.no_with.as_ref() {
->>>>>>> b119ca9b
-            if rule.is_enabled() {
-                index_set.insert(RuleFilter::Rule(Self::GROUP_NAME, Self::GROUP_RULES[42]));
-            }
-        }
-<<<<<<< HEAD
+            if rule.is_enabled() {
+                index_set.insert(RuleFilter::Rule(Self::GROUP_NAME, Self::GROUP_RULES[49]));
+            }
+        }
         if let Some(rule) = self.use_exhaustive_dependencies.as_ref() {
-=======
-        if let Some(rule) = self.use_aria_prop_types.as_ref() {
->>>>>>> b119ca9b
-            if rule.is_enabled() {
-                index_set.insert(RuleFilter::Rule(Self::GROUP_NAME, Self::GROUP_RULES[43]));
-            }
-        }
-<<<<<<< HEAD
+            if rule.is_enabled() {
+                index_set.insert(RuleFilter::Rule(Self::GROUP_NAME, Self::GROUP_RULES[50]));
+            }
+        }
         if let Some(rule) = self.use_exponentiation_operator.as_ref() {
-=======
-        if let Some(rule) = self.use_aria_props_for_role.as_ref() {
->>>>>>> b119ca9b
-            if rule.is_enabled() {
-                index_set.insert(RuleFilter::Rule(Self::GROUP_NAME, Self::GROUP_RULES[44]));
-            }
-        }
-<<<<<<< HEAD
+            if rule.is_enabled() {
+                index_set.insert(RuleFilter::Rule(Self::GROUP_NAME, Self::GROUP_RULES[51]));
+            }
+        }
         if let Some(rule) = self.use_hook_at_top_level.as_ref() {
-=======
-        if let Some(rule) = self.use_camel_case.as_ref() {
->>>>>>> b119ca9b
-            if rule.is_enabled() {
-                index_set.insert(RuleFilter::Rule(Self::GROUP_NAME, Self::GROUP_RULES[45]));
-            }
-        }
-<<<<<<< HEAD
+            if rule.is_enabled() {
+                index_set.insert(RuleFilter::Rule(Self::GROUP_NAME, Self::GROUP_RULES[52]));
+            }
+        }
         if let Some(rule) = self.use_iframe_title.as_ref() {
-=======
-        if let Some(rule) = self.use_const.as_ref() {
->>>>>>> b119ca9b
-            if rule.is_enabled() {
-                index_set.insert(RuleFilter::Rule(Self::GROUP_NAME, Self::GROUP_RULES[46]));
-            }
-        }
-<<<<<<< HEAD
+            if rule.is_enabled() {
+                index_set.insert(RuleFilter::Rule(Self::GROUP_NAME, Self::GROUP_RULES[53]));
+            }
+        }
         if let Some(rule) = self.use_is_nan.as_ref() {
-=======
-        if let Some(rule) = self.use_default_parameter_last.as_ref() {
->>>>>>> b119ca9b
-            if rule.is_enabled() {
-                index_set.insert(RuleFilter::Rule(Self::GROUP_NAME, Self::GROUP_RULES[47]));
-            }
-        }
-<<<<<<< HEAD
+            if rule.is_enabled() {
+                index_set.insert(RuleFilter::Rule(Self::GROUP_NAME, Self::GROUP_RULES[54]));
+            }
+        }
         if let Some(rule) = self.use_media_caption.as_ref() {
-=======
-        if let Some(rule) = self.use_default_switch_clause_last.as_ref() {
->>>>>>> b119ca9b
-            if rule.is_enabled() {
-                index_set.insert(RuleFilter::Rule(Self::GROUP_NAME, Self::GROUP_RULES[48]));
-            }
-        }
-<<<<<<< HEAD
+            if rule.is_enabled() {
+                index_set.insert(RuleFilter::Rule(Self::GROUP_NAME, Self::GROUP_RULES[55]));
+            }
+        }
         if let Some(rule) = self.use_numeric_literals.as_ref() {
-=======
-        if let Some(rule) = self.use_enum_initializers.as_ref() {
->>>>>>> b119ca9b
-            if rule.is_enabled() {
-                index_set.insert(RuleFilter::Rule(Self::GROUP_NAME, Self::GROUP_RULES[49]));
-            }
-        }
-<<<<<<< HEAD
+            if rule.is_enabled() {
+                index_set.insert(RuleFilter::Rule(Self::GROUP_NAME, Self::GROUP_RULES[56]));
+            }
+        }
         if let Some(rule) = self.use_valid_aria_props.as_ref() {
-=======
-        if let Some(rule) = self.use_exhaustive_dependencies.as_ref() {
->>>>>>> b119ca9b
-            if rule.is_enabled() {
-                index_set.insert(RuleFilter::Rule(Self::GROUP_NAME, Self::GROUP_RULES[50]));
-            }
-        }
-<<<<<<< HEAD
+            if rule.is_enabled() {
+                index_set.insert(RuleFilter::Rule(Self::GROUP_NAME, Self::GROUP_RULES[57]));
+            }
+        }
         if let Some(rule) = self.use_valid_lang.as_ref() {
-=======
-        if let Some(rule) = self.use_exponentiation_operator.as_ref() {
->>>>>>> b119ca9b
-            if rule.is_enabled() {
-                index_set.insert(RuleFilter::Rule(Self::GROUP_NAME, Self::GROUP_RULES[51]));
-            }
-        }
-<<<<<<< HEAD
+            if rule.is_enabled() {
+                index_set.insert(RuleFilter::Rule(Self::GROUP_NAME, Self::GROUP_RULES[58]));
+            }
+        }
         if let Some(rule) = self.use_yield.as_ref() {
-=======
-        if let Some(rule) = self.use_hook_at_top_level.as_ref() {
->>>>>>> b119ca9b
-            if rule.is_enabled() {
-                index_set.insert(RuleFilter::Rule(Self::GROUP_NAME, Self::GROUP_RULES[52]));
-            }
-        }
-<<<<<<< HEAD
-=======
-        if let Some(rule) = self.use_iframe_title.as_ref() {
-            if rule.is_enabled() {
-                index_set.insert(RuleFilter::Rule(Self::GROUP_NAME, Self::GROUP_RULES[53]));
-            }
-        }
-        if let Some(rule) = self.use_is_nan.as_ref() {
-            if rule.is_enabled() {
-                index_set.insert(RuleFilter::Rule(Self::GROUP_NAME, Self::GROUP_RULES[54]));
-            }
-        }
-        if let Some(rule) = self.use_media_caption.as_ref() {
-            if rule.is_enabled() {
-                index_set.insert(RuleFilter::Rule(Self::GROUP_NAME, Self::GROUP_RULES[55]));
-            }
-        }
-        if let Some(rule) = self.use_numeric_literals.as_ref() {
-            if rule.is_enabled() {
-                index_set.insert(RuleFilter::Rule(Self::GROUP_NAME, Self::GROUP_RULES[56]));
-            }
-        }
-        if let Some(rule) = self.use_valid_aria_props.as_ref() {
-            if rule.is_enabled() {
-                index_set.insert(RuleFilter::Rule(Self::GROUP_NAME, Self::GROUP_RULES[57]));
-            }
-        }
-        if let Some(rule) = self.use_valid_lang.as_ref() {
-            if rule.is_enabled() {
-                index_set.insert(RuleFilter::Rule(Self::GROUP_NAME, Self::GROUP_RULES[58]));
-            }
-        }
-        if let Some(rule) = self.use_yield.as_ref() {
             if rule.is_enabled() {
                 index_set.insert(RuleFilter::Rule(Self::GROUP_NAME, Self::GROUP_RULES[59]));
             }
         }
->>>>>>> b119ca9b
         index_set
     }
     pub(crate) fn get_disabled_rules(&self) -> IndexSet<RuleFilter> {
@@ -1842,440 +1632,261 @@
                 index_set.insert(RuleFilter::Rule(Self::GROUP_NAME, Self::GROUP_RULES[8]));
             }
         }
-<<<<<<< HEAD
+        if let Some(rule) = self.no_duplicate_case.as_ref() {
+            if rule.is_disabled() {
+                index_set.insert(RuleFilter::Rule(Self::GROUP_NAME, Self::GROUP_RULES[9]));
+            }
+        }
         if let Some(rule) = self.no_duplicate_class_members.as_ref() {
-=======
-        if let Some(rule) = self.no_duplicate_case.as_ref() {
->>>>>>> b119ca9b
-            if rule.is_disabled() {
-                index_set.insert(RuleFilter::Rule(Self::GROUP_NAME, Self::GROUP_RULES[9]));
-            }
-        }
-<<<<<<< HEAD
+            if rule.is_disabled() {
+                index_set.insert(RuleFilter::Rule(Self::GROUP_NAME, Self::GROUP_RULES[10]));
+            }
+        }
         if let Some(rule) = self.no_duplicate_jsx_props.as_ref() {
-=======
-        if let Some(rule) = self.no_duplicate_class_members.as_ref() {
->>>>>>> b119ca9b
-            if rule.is_disabled() {
-                index_set.insert(RuleFilter::Rule(Self::GROUP_NAME, Self::GROUP_RULES[10]));
-            }
-        }
-<<<<<<< HEAD
+            if rule.is_disabled() {
+                index_set.insert(RuleFilter::Rule(Self::GROUP_NAME, Self::GROUP_RULES[11]));
+            }
+        }
         if let Some(rule) = self.no_duplicate_object_keys.as_ref() {
-=======
-        if let Some(rule) = self.no_duplicate_jsx_props.as_ref() {
->>>>>>> b119ca9b
-            if rule.is_disabled() {
-                index_set.insert(RuleFilter::Rule(Self::GROUP_NAME, Self::GROUP_RULES[11]));
-            }
-        }
-<<<<<<< HEAD
+            if rule.is_disabled() {
+                index_set.insert(RuleFilter::Rule(Self::GROUP_NAME, Self::GROUP_RULES[12]));
+            }
+        }
         if let Some(rule) = self.no_empty_interface.as_ref() {
-=======
-        if let Some(rule) = self.no_duplicate_object_keys.as_ref() {
->>>>>>> b119ca9b
-            if rule.is_disabled() {
-                index_set.insert(RuleFilter::Rule(Self::GROUP_NAME, Self::GROUP_RULES[12]));
-            }
-        }
-<<<<<<< HEAD
+            if rule.is_disabled() {
+                index_set.insert(RuleFilter::Rule(Self::GROUP_NAME, Self::GROUP_RULES[13]));
+            }
+        }
+        if let Some(rule) = self.no_extra_labels.as_ref() {
+            if rule.is_disabled() {
+                index_set.insert(RuleFilter::Rule(Self::GROUP_NAME, Self::GROUP_RULES[14]));
+            }
+        }
         if let Some(rule) = self.no_extra_non_null_assertion.as_ref() {
-=======
-        if let Some(rule) = self.no_empty_interface.as_ref() {
->>>>>>> b119ca9b
-            if rule.is_disabled() {
-                index_set.insert(RuleFilter::Rule(Self::GROUP_NAME, Self::GROUP_RULES[13]));
-            }
-        }
-<<<<<<< HEAD
+            if rule.is_disabled() {
+                index_set.insert(RuleFilter::Rule(Self::GROUP_NAME, Self::GROUP_RULES[15]));
+            }
+        }
         if let Some(rule) = self.no_extra_semicolons.as_ref() {
-=======
-        if let Some(rule) = self.no_extra_labels.as_ref() {
->>>>>>> b119ca9b
-            if rule.is_disabled() {
-                index_set.insert(RuleFilter::Rule(Self::GROUP_NAME, Self::GROUP_RULES[14]));
-            }
-        }
-<<<<<<< HEAD
+            if rule.is_disabled() {
+                index_set.insert(RuleFilter::Rule(Self::GROUP_NAME, Self::GROUP_RULES[16]));
+            }
+        }
         if let Some(rule) = self.no_global_object_calls.as_ref() {
-=======
-        if let Some(rule) = self.no_extra_non_null_assertion.as_ref() {
->>>>>>> b119ca9b
-            if rule.is_disabled() {
-                index_set.insert(RuleFilter::Rule(Self::GROUP_NAME, Self::GROUP_RULES[15]));
-            }
-        }
-<<<<<<< HEAD
+            if rule.is_disabled() {
+                index_set.insert(RuleFilter::Rule(Self::GROUP_NAME, Self::GROUP_RULES[17]));
+            }
+        }
         if let Some(rule) = self.no_header_scope.as_ref() {
-=======
-        if let Some(rule) = self.no_extra_semicolons.as_ref() {
->>>>>>> b119ca9b
-            if rule.is_disabled() {
-                index_set.insert(RuleFilter::Rule(Self::GROUP_NAME, Self::GROUP_RULES[16]));
-            }
-        }
-<<<<<<< HEAD
+            if rule.is_disabled() {
+                index_set.insert(RuleFilter::Rule(Self::GROUP_NAME, Self::GROUP_RULES[18]));
+            }
+        }
+        if let Some(rule) = self.no_inferrable_types.as_ref() {
+            if rule.is_disabled() {
+                index_set.insert(RuleFilter::Rule(Self::GROUP_NAME, Self::GROUP_RULES[19]));
+            }
+        }
         if let Some(rule) = self.no_inner_declarations.as_ref() {
-=======
-        if let Some(rule) = self.no_global_object_calls.as_ref() {
->>>>>>> b119ca9b
-            if rule.is_disabled() {
-                index_set.insert(RuleFilter::Rule(Self::GROUP_NAME, Self::GROUP_RULES[17]));
-            }
-        }
-<<<<<<< HEAD
+            if rule.is_disabled() {
+                index_set.insert(RuleFilter::Rule(Self::GROUP_NAME, Self::GROUP_RULES[20]));
+            }
+        }
         if let Some(rule) = self.no_invalid_constructor_super.as_ref() {
-=======
-        if let Some(rule) = self.no_header_scope.as_ref() {
->>>>>>> b119ca9b
-            if rule.is_disabled() {
-                index_set.insert(RuleFilter::Rule(Self::GROUP_NAME, Self::GROUP_RULES[18]));
-            }
-        }
-<<<<<<< HEAD
+            if rule.is_disabled() {
+                index_set.insert(RuleFilter::Rule(Self::GROUP_NAME, Self::GROUP_RULES[21]));
+            }
+        }
         if let Some(rule) = self.no_non_null_assertion.as_ref() {
-=======
-        if let Some(rule) = self.no_inferrable_types.as_ref() {
->>>>>>> b119ca9b
-            if rule.is_disabled() {
-                index_set.insert(RuleFilter::Rule(Self::GROUP_NAME, Self::GROUP_RULES[19]));
-            }
-        }
-<<<<<<< HEAD
+            if rule.is_disabled() {
+                index_set.insert(RuleFilter::Rule(Self::GROUP_NAME, Self::GROUP_RULES[22]));
+            }
+        }
         if let Some(rule) = self.no_noninteractive_element_to_interactive_role.as_ref() {
-=======
-        if let Some(rule) = self.no_inner_declarations.as_ref() {
->>>>>>> b119ca9b
-            if rule.is_disabled() {
-                index_set.insert(RuleFilter::Rule(Self::GROUP_NAME, Self::GROUP_RULES[20]));
-            }
-        }
-<<<<<<< HEAD
+            if rule.is_disabled() {
+                index_set.insert(RuleFilter::Rule(Self::GROUP_NAME, Self::GROUP_RULES[23]));
+            }
+        }
+        if let Some(rule) = self.no_parameter_properties.as_ref() {
+            if rule.is_disabled() {
+                index_set.insert(RuleFilter::Rule(Self::GROUP_NAME, Self::GROUP_RULES[24]));
+            }
+        }
         if let Some(rule) = self.no_precision_loss.as_ref() {
-=======
-        if let Some(rule) = self.no_invalid_constructor_super.as_ref() {
->>>>>>> b119ca9b
-            if rule.is_disabled() {
-                index_set.insert(RuleFilter::Rule(Self::GROUP_NAME, Self::GROUP_RULES[21]));
-            }
-        }
-<<<<<<< HEAD
+            if rule.is_disabled() {
+                index_set.insert(RuleFilter::Rule(Self::GROUP_NAME, Self::GROUP_RULES[25]));
+            }
+        }
         if let Some(rule) = self.no_prototype_builtins.as_ref() {
-=======
-        if let Some(rule) = self.no_non_null_assertion.as_ref() {
->>>>>>> b119ca9b
-            if rule.is_disabled() {
-                index_set.insert(RuleFilter::Rule(Self::GROUP_NAME, Self::GROUP_RULES[22]));
-            }
-        }
-<<<<<<< HEAD
+            if rule.is_disabled() {
+                index_set.insert(RuleFilter::Rule(Self::GROUP_NAME, Self::GROUP_RULES[26]));
+            }
+        }
         if let Some(rule) = self.no_redundant_alt.as_ref() {
-=======
-        if let Some(rule) = self.no_noninteractive_element_to_interactive_role.as_ref() {
->>>>>>> b119ca9b
-            if rule.is_disabled() {
-                index_set.insert(RuleFilter::Rule(Self::GROUP_NAME, Self::GROUP_RULES[23]));
-            }
-        }
-<<<<<<< HEAD
+            if rule.is_disabled() {
+                index_set.insert(RuleFilter::Rule(Self::GROUP_NAME, Self::GROUP_RULES[27]));
+            }
+        }
         if let Some(rule) = self.no_redundant_use_strict.as_ref() {
-=======
-        if let Some(rule) = self.no_parameter_properties.as_ref() {
->>>>>>> b119ca9b
-            if rule.is_disabled() {
-                index_set.insert(RuleFilter::Rule(Self::GROUP_NAME, Self::GROUP_RULES[24]));
-            }
-        }
-<<<<<<< HEAD
+            if rule.is_disabled() {
+                index_set.insert(RuleFilter::Rule(Self::GROUP_NAME, Self::GROUP_RULES[28]));
+            }
+        }
         if let Some(rule) = self.no_restricted_globals.as_ref() {
-=======
-        if let Some(rule) = self.no_precision_loss.as_ref() {
->>>>>>> b119ca9b
-            if rule.is_disabled() {
-                index_set.insert(RuleFilter::Rule(Self::GROUP_NAME, Self::GROUP_RULES[25]));
-            }
-        }
-<<<<<<< HEAD
+            if rule.is_disabled() {
+                index_set.insert(RuleFilter::Rule(Self::GROUP_NAME, Self::GROUP_RULES[29]));
+            }
+        }
+        if let Some(rule) = self.no_self_assignment.as_ref() {
+            if rule.is_disabled() {
+                index_set.insert(RuleFilter::Rule(Self::GROUP_NAME, Self::GROUP_RULES[30]));
+            }
+        }
         if let Some(rule) = self.no_self_compare.as_ref() {
-=======
-        if let Some(rule) = self.no_prototype_builtins.as_ref() {
->>>>>>> b119ca9b
-            if rule.is_disabled() {
-                index_set.insert(RuleFilter::Rule(Self::GROUP_NAME, Self::GROUP_RULES[26]));
-            }
-        }
-<<<<<<< HEAD
+            if rule.is_disabled() {
+                index_set.insert(RuleFilter::Rule(Self::GROUP_NAME, Self::GROUP_RULES[31]));
+            }
+        }
         if let Some(rule) = self.no_setter_return.as_ref() {
-=======
-        if let Some(rule) = self.no_redundant_alt.as_ref() {
->>>>>>> b119ca9b
-            if rule.is_disabled() {
-                index_set.insert(RuleFilter::Rule(Self::GROUP_NAME, Self::GROUP_RULES[27]));
-            }
-        }
-<<<<<<< HEAD
+            if rule.is_disabled() {
+                index_set.insert(RuleFilter::Rule(Self::GROUP_NAME, Self::GROUP_RULES[32]));
+            }
+        }
         if let Some(rule) = self.no_string_case_mismatch.as_ref() {
-=======
-        if let Some(rule) = self.no_redundant_use_strict.as_ref() {
->>>>>>> b119ca9b
-            if rule.is_disabled() {
-                index_set.insert(RuleFilter::Rule(Self::GROUP_NAME, Self::GROUP_RULES[28]));
-            }
-        }
-<<<<<<< HEAD
+            if rule.is_disabled() {
+                index_set.insert(RuleFilter::Rule(Self::GROUP_NAME, Self::GROUP_RULES[33]));
+            }
+        }
+        if let Some(rule) = self.no_switch_declarations.as_ref() {
+            if rule.is_disabled() {
+                index_set.insert(RuleFilter::Rule(Self::GROUP_NAME, Self::GROUP_RULES[34]));
+            }
+        }
         if let Some(rule) = self.no_unreachable_super.as_ref() {
-=======
-        if let Some(rule) = self.no_restricted_globals.as_ref() {
->>>>>>> b119ca9b
-            if rule.is_disabled() {
-                index_set.insert(RuleFilter::Rule(Self::GROUP_NAME, Self::GROUP_RULES[29]));
-            }
-        }
-<<<<<<< HEAD
+            if rule.is_disabled() {
+                index_set.insert(RuleFilter::Rule(Self::GROUP_NAME, Self::GROUP_RULES[35]));
+            }
+        }
         if let Some(rule) = self.no_unsafe_finally.as_ref() {
-=======
-        if let Some(rule) = self.no_self_assignment.as_ref() {
->>>>>>> b119ca9b
-            if rule.is_disabled() {
-                index_set.insert(RuleFilter::Rule(Self::GROUP_NAME, Self::GROUP_RULES[30]));
-            }
-        }
-<<<<<<< HEAD
+            if rule.is_disabled() {
+                index_set.insert(RuleFilter::Rule(Self::GROUP_NAME, Self::GROUP_RULES[36]));
+            }
+        }
         if let Some(rule) = self.no_unused_labels.as_ref() {
-=======
-        if let Some(rule) = self.no_self_compare.as_ref() {
->>>>>>> b119ca9b
-            if rule.is_disabled() {
-                index_set.insert(RuleFilter::Rule(Self::GROUP_NAME, Self::GROUP_RULES[31]));
-            }
-        }
-<<<<<<< HEAD
+            if rule.is_disabled() {
+                index_set.insert(RuleFilter::Rule(Self::GROUP_NAME, Self::GROUP_RULES[37]));
+            }
+        }
+        if let Some(rule) = self.no_useless_rename.as_ref() {
+            if rule.is_disabled() {
+                index_set.insert(RuleFilter::Rule(Self::GROUP_NAME, Self::GROUP_RULES[38]));
+            }
+        }
         if let Some(rule) = self.no_useless_switch_case.as_ref() {
-=======
-        if let Some(rule) = self.no_setter_return.as_ref() {
->>>>>>> b119ca9b
-            if rule.is_disabled() {
-                index_set.insert(RuleFilter::Rule(Self::GROUP_NAME, Self::GROUP_RULES[32]));
-            }
-        }
-<<<<<<< HEAD
+            if rule.is_disabled() {
+                index_set.insert(RuleFilter::Rule(Self::GROUP_NAME, Self::GROUP_RULES[39]));
+            }
+        }
         if let Some(rule) = self.no_var.as_ref() {
-=======
-        if let Some(rule) = self.no_string_case_mismatch.as_ref() {
->>>>>>> b119ca9b
-            if rule.is_disabled() {
-                index_set.insert(RuleFilter::Rule(Self::GROUP_NAME, Self::GROUP_RULES[33]));
-            }
-        }
-<<<<<<< HEAD
+            if rule.is_disabled() {
+                index_set.insert(RuleFilter::Rule(Self::GROUP_NAME, Self::GROUP_RULES[40]));
+            }
+        }
         if let Some(rule) = self.no_void_type_return.as_ref() {
-=======
-        if let Some(rule) = self.no_switch_declarations.as_ref() {
->>>>>>> b119ca9b
-            if rule.is_disabled() {
-                index_set.insert(RuleFilter::Rule(Self::GROUP_NAME, Self::GROUP_RULES[34]));
-            }
-        }
-<<<<<<< HEAD
+            if rule.is_disabled() {
+                index_set.insert(RuleFilter::Rule(Self::GROUP_NAME, Self::GROUP_RULES[41]));
+            }
+        }
         if let Some(rule) = self.no_with.as_ref() {
-=======
-        if let Some(rule) = self.no_unreachable_super.as_ref() {
->>>>>>> b119ca9b
-            if rule.is_disabled() {
-                index_set.insert(RuleFilter::Rule(Self::GROUP_NAME, Self::GROUP_RULES[35]));
-            }
-        }
-<<<<<<< HEAD
+            if rule.is_disabled() {
+                index_set.insert(RuleFilter::Rule(Self::GROUP_NAME, Self::GROUP_RULES[42]));
+            }
+        }
         if let Some(rule) = self.use_aria_prop_types.as_ref() {
-=======
-        if let Some(rule) = self.no_unsafe_finally.as_ref() {
->>>>>>> b119ca9b
-            if rule.is_disabled() {
-                index_set.insert(RuleFilter::Rule(Self::GROUP_NAME, Self::GROUP_RULES[36]));
-            }
-        }
-<<<<<<< HEAD
+            if rule.is_disabled() {
+                index_set.insert(RuleFilter::Rule(Self::GROUP_NAME, Self::GROUP_RULES[43]));
+            }
+        }
         if let Some(rule) = self.use_aria_props_for_role.as_ref() {
-=======
-        if let Some(rule) = self.no_unused_labels.as_ref() {
->>>>>>> b119ca9b
-            if rule.is_disabled() {
-                index_set.insert(RuleFilter::Rule(Self::GROUP_NAME, Self::GROUP_RULES[37]));
-            }
-        }
-<<<<<<< HEAD
+            if rule.is_disabled() {
+                index_set.insert(RuleFilter::Rule(Self::GROUP_NAME, Self::GROUP_RULES[44]));
+            }
+        }
         if let Some(rule) = self.use_camel_case.as_ref() {
-=======
-        if let Some(rule) = self.no_useless_rename.as_ref() {
->>>>>>> b119ca9b
-            if rule.is_disabled() {
-                index_set.insert(RuleFilter::Rule(Self::GROUP_NAME, Self::GROUP_RULES[38]));
-            }
-        }
-<<<<<<< HEAD
+            if rule.is_disabled() {
+                index_set.insert(RuleFilter::Rule(Self::GROUP_NAME, Self::GROUP_RULES[45]));
+            }
+        }
         if let Some(rule) = self.use_const.as_ref() {
-=======
-        if let Some(rule) = self.no_useless_switch_case.as_ref() {
->>>>>>> b119ca9b
-            if rule.is_disabled() {
-                index_set.insert(RuleFilter::Rule(Self::GROUP_NAME, Self::GROUP_RULES[39]));
-            }
-        }
-<<<<<<< HEAD
+            if rule.is_disabled() {
+                index_set.insert(RuleFilter::Rule(Self::GROUP_NAME, Self::GROUP_RULES[46]));
+            }
+        }
         if let Some(rule) = self.use_default_parameter_last.as_ref() {
-=======
-        if let Some(rule) = self.no_var.as_ref() {
->>>>>>> b119ca9b
-            if rule.is_disabled() {
-                index_set.insert(RuleFilter::Rule(Self::GROUP_NAME, Self::GROUP_RULES[40]));
-            }
-        }
-<<<<<<< HEAD
+            if rule.is_disabled() {
+                index_set.insert(RuleFilter::Rule(Self::GROUP_NAME, Self::GROUP_RULES[47]));
+            }
+        }
         if let Some(rule) = self.use_default_switch_clause_last.as_ref() {
-=======
-        if let Some(rule) = self.no_void_type_return.as_ref() {
->>>>>>> b119ca9b
-            if rule.is_disabled() {
-                index_set.insert(RuleFilter::Rule(Self::GROUP_NAME, Self::GROUP_RULES[41]));
-            }
-        }
-<<<<<<< HEAD
+            if rule.is_disabled() {
+                index_set.insert(RuleFilter::Rule(Self::GROUP_NAME, Self::GROUP_RULES[48]));
+            }
+        }
         if let Some(rule) = self.use_enum_initializers.as_ref() {
-=======
-        if let Some(rule) = self.no_with.as_ref() {
->>>>>>> b119ca9b
-            if rule.is_disabled() {
-                index_set.insert(RuleFilter::Rule(Self::GROUP_NAME, Self::GROUP_RULES[42]));
-            }
-        }
-<<<<<<< HEAD
+            if rule.is_disabled() {
+                index_set.insert(RuleFilter::Rule(Self::GROUP_NAME, Self::GROUP_RULES[49]));
+            }
+        }
         if let Some(rule) = self.use_exhaustive_dependencies.as_ref() {
-=======
-        if let Some(rule) = self.use_aria_prop_types.as_ref() {
->>>>>>> b119ca9b
-            if rule.is_disabled() {
-                index_set.insert(RuleFilter::Rule(Self::GROUP_NAME, Self::GROUP_RULES[43]));
-            }
-        }
-<<<<<<< HEAD
+            if rule.is_disabled() {
+                index_set.insert(RuleFilter::Rule(Self::GROUP_NAME, Self::GROUP_RULES[50]));
+            }
+        }
         if let Some(rule) = self.use_exponentiation_operator.as_ref() {
-=======
-        if let Some(rule) = self.use_aria_props_for_role.as_ref() {
->>>>>>> b119ca9b
-            if rule.is_disabled() {
-                index_set.insert(RuleFilter::Rule(Self::GROUP_NAME, Self::GROUP_RULES[44]));
-            }
-        }
-<<<<<<< HEAD
+            if rule.is_disabled() {
+                index_set.insert(RuleFilter::Rule(Self::GROUP_NAME, Self::GROUP_RULES[51]));
+            }
+        }
         if let Some(rule) = self.use_hook_at_top_level.as_ref() {
-=======
-        if let Some(rule) = self.use_camel_case.as_ref() {
->>>>>>> b119ca9b
-            if rule.is_disabled() {
-                index_set.insert(RuleFilter::Rule(Self::GROUP_NAME, Self::GROUP_RULES[45]));
-            }
-        }
-<<<<<<< HEAD
+            if rule.is_disabled() {
+                index_set.insert(RuleFilter::Rule(Self::GROUP_NAME, Self::GROUP_RULES[52]));
+            }
+        }
         if let Some(rule) = self.use_iframe_title.as_ref() {
-=======
-        if let Some(rule) = self.use_const.as_ref() {
->>>>>>> b119ca9b
-            if rule.is_disabled() {
-                index_set.insert(RuleFilter::Rule(Self::GROUP_NAME, Self::GROUP_RULES[46]));
-            }
-        }
-<<<<<<< HEAD
+            if rule.is_disabled() {
+                index_set.insert(RuleFilter::Rule(Self::GROUP_NAME, Self::GROUP_RULES[53]));
+            }
+        }
         if let Some(rule) = self.use_is_nan.as_ref() {
-=======
-        if let Some(rule) = self.use_default_parameter_last.as_ref() {
->>>>>>> b119ca9b
-            if rule.is_disabled() {
-                index_set.insert(RuleFilter::Rule(Self::GROUP_NAME, Self::GROUP_RULES[47]));
-            }
-        }
-<<<<<<< HEAD
+            if rule.is_disabled() {
+                index_set.insert(RuleFilter::Rule(Self::GROUP_NAME, Self::GROUP_RULES[54]));
+            }
+        }
         if let Some(rule) = self.use_media_caption.as_ref() {
-=======
-        if let Some(rule) = self.use_default_switch_clause_last.as_ref() {
->>>>>>> b119ca9b
-            if rule.is_disabled() {
-                index_set.insert(RuleFilter::Rule(Self::GROUP_NAME, Self::GROUP_RULES[48]));
-            }
-        }
-<<<<<<< HEAD
+            if rule.is_disabled() {
+                index_set.insert(RuleFilter::Rule(Self::GROUP_NAME, Self::GROUP_RULES[55]));
+            }
+        }
         if let Some(rule) = self.use_numeric_literals.as_ref() {
-=======
-        if let Some(rule) = self.use_enum_initializers.as_ref() {
->>>>>>> b119ca9b
-            if rule.is_disabled() {
-                index_set.insert(RuleFilter::Rule(Self::GROUP_NAME, Self::GROUP_RULES[49]));
-            }
-        }
-<<<<<<< HEAD
+            if rule.is_disabled() {
+                index_set.insert(RuleFilter::Rule(Self::GROUP_NAME, Self::GROUP_RULES[56]));
+            }
+        }
         if let Some(rule) = self.use_valid_aria_props.as_ref() {
-=======
-        if let Some(rule) = self.use_exhaustive_dependencies.as_ref() {
->>>>>>> b119ca9b
-            if rule.is_disabled() {
-                index_set.insert(RuleFilter::Rule(Self::GROUP_NAME, Self::GROUP_RULES[50]));
-            }
-        }
-<<<<<<< HEAD
+            if rule.is_disabled() {
+                index_set.insert(RuleFilter::Rule(Self::GROUP_NAME, Self::GROUP_RULES[57]));
+            }
+        }
         if let Some(rule) = self.use_valid_lang.as_ref() {
-=======
-        if let Some(rule) = self.use_exponentiation_operator.as_ref() {
->>>>>>> b119ca9b
-            if rule.is_disabled() {
-                index_set.insert(RuleFilter::Rule(Self::GROUP_NAME, Self::GROUP_RULES[51]));
-            }
-        }
-<<<<<<< HEAD
+            if rule.is_disabled() {
+                index_set.insert(RuleFilter::Rule(Self::GROUP_NAME, Self::GROUP_RULES[58]));
+            }
+        }
         if let Some(rule) = self.use_yield.as_ref() {
-=======
-        if let Some(rule) = self.use_hook_at_top_level.as_ref() {
->>>>>>> b119ca9b
-            if rule.is_disabled() {
-                index_set.insert(RuleFilter::Rule(Self::GROUP_NAME, Self::GROUP_RULES[52]));
-            }
-        }
-<<<<<<< HEAD
-=======
-        if let Some(rule) = self.use_iframe_title.as_ref() {
-            if rule.is_disabled() {
-                index_set.insert(RuleFilter::Rule(Self::GROUP_NAME, Self::GROUP_RULES[53]));
-            }
-        }
-        if let Some(rule) = self.use_is_nan.as_ref() {
-            if rule.is_disabled() {
-                index_set.insert(RuleFilter::Rule(Self::GROUP_NAME, Self::GROUP_RULES[54]));
-            }
-        }
-        if let Some(rule) = self.use_media_caption.as_ref() {
-            if rule.is_disabled() {
-                index_set.insert(RuleFilter::Rule(Self::GROUP_NAME, Self::GROUP_RULES[55]));
-            }
-        }
-        if let Some(rule) = self.use_numeric_literals.as_ref() {
-            if rule.is_disabled() {
-                index_set.insert(RuleFilter::Rule(Self::GROUP_NAME, Self::GROUP_RULES[56]));
-            }
-        }
-        if let Some(rule) = self.use_valid_aria_props.as_ref() {
-            if rule.is_disabled() {
-                index_set.insert(RuleFilter::Rule(Self::GROUP_NAME, Self::GROUP_RULES[57]));
-            }
-        }
-        if let Some(rule) = self.use_valid_lang.as_ref() {
-            if rule.is_disabled() {
-                index_set.insert(RuleFilter::Rule(Self::GROUP_NAME, Self::GROUP_RULES[58]));
-            }
-        }
-        if let Some(rule) = self.use_yield.as_ref() {
             if rule.is_disabled() {
                 index_set.insert(RuleFilter::Rule(Self::GROUP_NAME, Self::GROUP_RULES[59]));
             }
         }
->>>>>>> b119ca9b
         index_set
     }
     #[doc = r" Checks if, given a rule name, matches one of the rules contained in this category"]
@@ -2284,11 +1895,7 @@
     pub(crate) fn is_recommended_rule(rule_name: &str) -> bool {
         Self::RECOMMENDED_RULES.contains(&rule_name)
     }
-<<<<<<< HEAD
-    pub(crate) fn recommended_rules_as_filters() -> [RuleFilter<'static>; 43] {
-=======
     pub(crate) fn recommended_rules_as_filters() -> [RuleFilter<'static>; 49] {
->>>>>>> b119ca9b
         Self::RECOMMENDED_RULES_AS_FILTERS
     }
     pub(crate) fn get_rule_configuration(&self, rule_name: &str) -> Option<&RuleConfiguration> {
