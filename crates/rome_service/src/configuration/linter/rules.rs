//! Generated file, do not edit by hand, see `xtask/codegen`

use crate::RuleConfiguration;
use indexmap::{IndexMap, IndexSet};
use rome_analyze::RuleFilter;
use rome_diagnostics::{Category, Severity};
#[cfg(feature = "schemars")]
use schemars::JsonSchema;
use serde::{Deserialize, Serialize};
#[derive(Deserialize, Serialize, Debug, Clone)]
#[cfg_attr(feature = "schemars", derive(JsonSchema))]
#[serde(rename_all = "camelCase", deny_unknown_fields)]
pub struct Rules {
    #[doc = r" It enables the lint rules recommended by Rome. `true` by default."]
    #[serde(skip_serializing_if = "Option::is_none")]
    pub recommended: Option<bool>,
    #[serde(skip_serializing_if = "Option::is_none")]
    pub a11y: Option<A11y>,
    #[serde(skip_serializing_if = "Option::is_none")]
    pub complexity: Option<Complexity>,
    #[serde(skip_serializing_if = "Option::is_none")]
    pub correctness: Option<Correctness>,
    #[serde(skip_serializing_if = "Option::is_none")]
    pub nursery: Option<Nursery>,
    #[serde(skip_serializing_if = "Option::is_none")]
    pub performance: Option<Performance>,
    #[serde(skip_serializing_if = "Option::is_none")]
    pub security: Option<Security>,
    #[serde(skip_serializing_if = "Option::is_none")]
    pub style: Option<Style>,
    #[serde(skip_serializing_if = "Option::is_none")]
    pub suspicious: Option<Suspicious>,
}
impl Default for Rules {
    fn default() -> Self {
        Self {
            recommended: Some(true),
            a11y: None,
            complexity: None,
            correctness: None,
            nursery: None,
            performance: None,
            security: None,
            style: None,
            suspicious: None,
        }
    }
}
impl Rules {
    #[doc = r" Checks if the code coming from [rome_diagnostics::Diagnostic] corresponds to a rule."]
    #[doc = r" Usually the code is built like {category}/{rule_name}"]
    pub fn matches_diagnostic_code<'a>(
        &self,
        category: Option<&'a str>,
        rule_name: Option<&'a str>,
    ) -> Option<(&'a str, &'a str)> {
        match (category, rule_name) {
            (Some(category), Some(rule_name)) => match category {
                "a11y" => A11y::has_rule(rule_name).then_some((category, rule_name)),
                "complexity" => Complexity::has_rule(rule_name).then_some((category, rule_name)),
                "correctness" => Correctness::has_rule(rule_name).then_some((category, rule_name)),
                "nursery" => Nursery::has_rule(rule_name).then_some((category, rule_name)),
                "performance" => Performance::has_rule(rule_name).then_some((category, rule_name)),
                "security" => Security::has_rule(rule_name).then_some((category, rule_name)),
                "style" => Style::has_rule(rule_name).then_some((category, rule_name)),
                "suspicious" => Suspicious::has_rule(rule_name).then_some((category, rule_name)),
                _ => None,
            },
            _ => None,
        }
    }
    #[doc = r" Given a category coming from [Diagnostic](rome_diagnostics::Diagnostic), this function returns"]
    #[doc = r" the [Severity](rome_diagnostics::Severity) associated to the rule, if the configuration changed it."]
    #[doc = r""]
    #[doc = r" If not, the function returns [None]."]
    pub fn get_severity_from_code(&self, category: &Category) -> Option<Severity> {
        let mut split_code = category.name().split('/');
        let _lint = split_code.next();
        debug_assert_eq!(_lint, Some("lint"));
        let group = split_code.next();
        let rule_name = split_code.next();
        if let Some((group, rule_name)) = self.matches_diagnostic_code(group, rule_name) {
            let severity = match group {
                "a11y" => self
                    .a11y
                    .as_ref()
                    .and_then(|a11y| a11y.rules.get(rule_name))
                    .map(|rule_setting| rule_setting.into())
                    .unwrap_or_else(|| {
                        if A11y::is_recommended_rule(rule_name) {
                            Severity::Error
                        } else {
                            Severity::Warning
                        }
                    }),
                "complexity" => self
                    .complexity
                    .as_ref()
                    .and_then(|complexity| complexity.rules.get(rule_name))
                    .map(|rule_setting| rule_setting.into())
                    .unwrap_or_else(|| {
                        if Complexity::is_recommended_rule(rule_name) {
                            Severity::Error
                        } else {
                            Severity::Warning
                        }
                    }),
                "correctness" => self
                    .correctness
                    .as_ref()
                    .and_then(|correctness| correctness.rules.get(rule_name))
                    .map(|rule_setting| rule_setting.into())
                    .unwrap_or_else(|| {
                        if Correctness::is_recommended_rule(rule_name) {
                            Severity::Error
                        } else {
                            Severity::Warning
                        }
                    }),
                "nursery" => self
                    .nursery
                    .as_ref()
                    .and_then(|nursery| nursery.rules.get(rule_name))
                    .map(|rule_setting| rule_setting.into())
                    .unwrap_or_else(|| {
                        if Nursery::is_recommended_rule(rule_name) {
                            Severity::Error
                        } else {
                            Severity::Warning
                        }
                    }),
                "performance" => self
                    .performance
                    .as_ref()
                    .and_then(|performance| performance.rules.get(rule_name))
                    .map(|rule_setting| rule_setting.into())
                    .unwrap_or_else(|| {
                        if Performance::is_recommended_rule(rule_name) {
                            Severity::Error
                        } else {
                            Severity::Warning
                        }
                    }),
                "security" => self
                    .security
                    .as_ref()
                    .and_then(|security| security.rules.get(rule_name))
                    .map(|rule_setting| rule_setting.into())
                    .unwrap_or_else(|| {
                        if Security::is_recommended_rule(rule_name) {
                            Severity::Error
                        } else {
                            Severity::Warning
                        }
                    }),
                "style" => self
                    .style
                    .as_ref()
                    .and_then(|style| style.rules.get(rule_name))
                    .map(|rule_setting| rule_setting.into())
                    .unwrap_or_else(|| {
                        if Style::is_recommended_rule(rule_name) {
                            Severity::Error
                        } else {
                            Severity::Warning
                        }
                    }),
                "suspicious" => self
                    .suspicious
                    .as_ref()
                    .and_then(|suspicious| suspicious.rules.get(rule_name))
                    .map(|rule_setting| rule_setting.into())
                    .unwrap_or_else(|| {
                        if Suspicious::is_recommended_rule(rule_name) {
                            Severity::Error
                        } else {
                            Severity::Warning
                        }
                    }),
                _ => unreachable!("this group should not exist, found {}", group),
            };
            Some(severity)
        } else {
            None
        }
    }
    pub(crate) fn is_recommended(&self) -> bool { !matches!(self.recommended, Some(false)) }
    #[doc = r" It returns a tuple of filters. The first element of the tuple are the enabled rules,"]
    #[doc = r" while the second element are the disabled rules."]
    #[doc = r""]
    #[doc = r" Only one element of the tuple is [Some] at the time."]
    #[doc = r""]
    #[doc = r" The enabled rules are calculated from the difference with the disabled rules."]
    pub fn as_enabled_rules(&self) -> IndexSet<RuleFilter> {
        let mut enabled_rules = IndexSet::new();
        let mut disabled_rules = IndexSet::new();
        if let Some(group) = self.a11y.as_ref() {
            if self.is_recommended() || group.is_recommended() {
                enabled_rules.extend(A11y::recommended_rules_as_filters());
            }
            enabled_rules.extend(&group.get_enabled_rules());
            disabled_rules.extend(&group.get_disabled_rules());
        } else if self.is_recommended() {
            enabled_rules.extend(A11y::recommended_rules_as_filters());
        }
        if let Some(group) = self.complexity.as_ref() {
            if self.is_recommended() || group.is_recommended() {
                enabled_rules.extend(Complexity::recommended_rules_as_filters());
            }
            enabled_rules.extend(&group.get_enabled_rules());
            disabled_rules.extend(&group.get_disabled_rules());
        } else if self.is_recommended() {
            enabled_rules.extend(Complexity::recommended_rules_as_filters());
        }
        if let Some(group) = self.correctness.as_ref() {
            if self.is_recommended() || group.is_recommended() {
                enabled_rules.extend(Correctness::recommended_rules_as_filters());
            }
            enabled_rules.extend(&group.get_enabled_rules());
            disabled_rules.extend(&group.get_disabled_rules());
        } else if self.is_recommended() {
            enabled_rules.extend(Correctness::recommended_rules_as_filters());
        }
        if let Some(group) = self.nursery.as_ref() {
            if self.is_recommended() && rome_flags::is_unstable() || group.is_recommended() {
                enabled_rules.extend(Nursery::recommended_rules_as_filters());
            }
            enabled_rules.extend(&group.get_enabled_rules());
            disabled_rules.extend(&group.get_disabled_rules());
        } else if self.is_recommended() && rome_flags::is_unstable() {
            enabled_rules.extend(Nursery::recommended_rules_as_filters());
        }
        if let Some(group) = self.performance.as_ref() {
            if self.is_recommended() || group.is_recommended() {
                enabled_rules.extend(Performance::recommended_rules_as_filters());
            }
            enabled_rules.extend(&group.get_enabled_rules());
            disabled_rules.extend(&group.get_disabled_rules());
        } else if self.is_recommended() {
            enabled_rules.extend(Performance::recommended_rules_as_filters());
        }
        if let Some(group) = self.security.as_ref() {
            if self.is_recommended() || group.is_recommended() {
                enabled_rules.extend(Security::recommended_rules_as_filters());
            }
            enabled_rules.extend(&group.get_enabled_rules());
            disabled_rules.extend(&group.get_disabled_rules());
        } else if self.is_recommended() {
            enabled_rules.extend(Security::recommended_rules_as_filters());
        }
        if let Some(group) = self.style.as_ref() {
            if self.is_recommended() || group.is_recommended() {
                enabled_rules.extend(Style::recommended_rules_as_filters());
            }
            enabled_rules.extend(&group.get_enabled_rules());
            disabled_rules.extend(&group.get_disabled_rules());
        } else if self.is_recommended() {
            enabled_rules.extend(Style::recommended_rules_as_filters());
        }
        if let Some(group) = self.suspicious.as_ref() {
            if self.is_recommended() || group.is_recommended() {
                enabled_rules.extend(Suspicious::recommended_rules_as_filters());
            }
            enabled_rules.extend(&group.get_enabled_rules());
            disabled_rules.extend(&group.get_disabled_rules());
        } else if self.is_recommended() {
            enabled_rules.extend(Suspicious::recommended_rules_as_filters());
        }
        if let Some(group) = self.a11y.as_ref() {
            if self.is_recommended() || group.is_recommended() {
                enabled_rules.extend(A11y::recommended_rules_as_filters());
            }
            enabled_rules.extend(&group.get_enabled_rules());
            disabled_rules.extend(&group.get_disabled_rules());
        } else if self.is_recommended() {
            enabled_rules.extend(A11y::recommended_rules_as_filters());
        }
        if let Some(group) = self.complexity.as_ref() {
            if self.is_recommended() || group.is_recommended() {
                enabled_rules.extend(Complexity::recommended_rules_as_filters());
            }
            enabled_rules.extend(&group.get_enabled_rules());
            disabled_rules.extend(&group.get_disabled_rules());
        } else if self.is_recommended() {
            enabled_rules.extend(Complexity::recommended_rules_as_filters());
        }
        if let Some(group) = self.correctness.as_ref() {
            if self.is_recommended() || group.is_recommended() {
                enabled_rules.extend(Correctness::recommended_rules_as_filters());
            }
            enabled_rules.extend(&group.get_enabled_rules());
            disabled_rules.extend(&group.get_disabled_rules());
        } else if self.is_recommended() {
            enabled_rules.extend(Correctness::recommended_rules_as_filters());
        }
        if let Some(group) = self.nursery.as_ref() {
            if self.is_recommended() && rome_flags::is_unstable() || group.is_recommended() {
                enabled_rules.extend(Nursery::recommended_rules_as_filters());
            }
            enabled_rules.extend(&group.get_enabled_rules());
            disabled_rules.extend(&group.get_disabled_rules());
        } else if self.is_recommended() && rome_flags::is_unstable() {
            enabled_rules.extend(Nursery::recommended_rules_as_filters());
        }
        if let Some(group) = self.performance.as_ref() {
            if self.is_recommended() || group.is_recommended() {
                enabled_rules.extend(Performance::recommended_rules_as_filters());
            }
            enabled_rules.extend(&group.get_enabled_rules());
            disabled_rules.extend(&group.get_disabled_rules());
        } else if self.is_recommended() {
            enabled_rules.extend(Performance::recommended_rules_as_filters());
        }
        if let Some(group) = self.security.as_ref() {
            if self.is_recommended() || group.is_recommended() {
                enabled_rules.extend(Security::recommended_rules_as_filters());
            }
            enabled_rules.extend(&group.get_enabled_rules());
            disabled_rules.extend(&group.get_disabled_rules());
        } else if self.is_recommended() {
            enabled_rules.extend(Security::recommended_rules_as_filters());
        }
        if let Some(group) = self.style.as_ref() {
            if self.is_recommended() || group.is_recommended() {
                enabled_rules.extend(Style::recommended_rules_as_filters());
            }
            enabled_rules.extend(&group.get_enabled_rules());
            disabled_rules.extend(&group.get_disabled_rules());
        } else if self.is_recommended() {
            enabled_rules.extend(Style::recommended_rules_as_filters());
        }
        if let Some(group) = self.suspicious.as_ref() {
            if self.is_recommended() || group.is_recommended() {
                enabled_rules.extend(Suspicious::recommended_rules_as_filters());
            }
            enabled_rules.extend(&group.get_enabled_rules());
            disabled_rules.extend(&group.get_disabled_rules());
        } else if self.is_recommended() {
            enabled_rules.extend(Suspicious::recommended_rules_as_filters());
        }
        enabled_rules.difference(&disabled_rules).cloned().collect()
    }
}
#[derive(Deserialize, Default, Serialize, Debug, Clone)]
#[cfg_attr(feature = "schemars", derive(JsonSchema))]
#[serde(rename_all = "camelCase", default)]
pub struct A11y {
    #[doc = r" It enables the recommended rules for this group"]
    #[serde(skip_serializing_if = "Option::is_none")]
    pub recommended: Option<bool>,
    #[doc = r" List of rules for the current group"]
    #[serde(
        skip_serializing_if = "IndexMap::is_empty",
        deserialize_with = "deserialize_a11y_rules",
        flatten
    )]
    #[cfg_attr(feature = "schemars", schemars(with = "A11ySchema"))]
    pub rules: IndexMap<String, RuleConfiguration>,
}
#[cfg_attr(
    feature = "schemars",
    derive(JsonSchema),
    serde(rename_all = "camelCase")
)]
#[allow(dead_code)]
#[doc = r" A list of rules that belong to this group"]
struct A11ySchema {
    #[doc = "Avoid the autoFocus attribute"]
    no_autofocus: Option<RuleConfiguration>,
    #[doc = "Disallow target=\"_blank\" attribute without rel=\"noreferrer\""]
    no_blank_target: Option<RuleConfiguration>,
    #[doc = "Prevent the usage of positive integers on tabIndex property"]
    no_positive_tabindex: Option<RuleConfiguration>,
    #[doc = "It asserts that alternative text to images or areas, help to rely on to screen readers to understand the purpose and the context of the image."]
    use_alt_text: Option<RuleConfiguration>,
    #[doc = "Enforce that anchor elements have content and that the content is accessible to screen readers."]
    use_anchor_content: Option<RuleConfiguration>,
    #[doc = "Enforces the usage of the attribute type for the element button"]
    use_button_type: Option<RuleConfiguration>,
    #[doc = "Enforce that html element has lang attribute. This allows users to choose a language other than the default."]
    use_html_lang: Option<RuleConfiguration>,
    #[doc = "Enforce to have the onClick mouse event with the onKeyUp, the onKeyDown, or the onKeyPress keyboard event."]
    use_key_with_click_events: Option<RuleConfiguration>,
    #[doc = "Enforce that onMouseOver/onMouseOut are accompanied by onFocus/onBlur for keyboard-only users. It is important to take into account users with physical disabilities who cannot use a mouse, who use assistive technology or screenreader."]
    use_key_with_mouse_events: Option<RuleConfiguration>,
    #[doc = "Enforce that all anchors are valid, and they are navigable elements."]
    use_valid_anchor: Option<RuleConfiguration>,
}
impl A11y {
    const CATEGORY_NAME: &'static str = "a11y";
    pub(crate) const CATEGORY_RULES: [&'static str; 10] = [
        "noAutofocus",
        "noBlankTarget",
        "noPositiveTabindex",
        "useAltText",
        "useAnchorContent",
        "useButtonType",
        "useHtmlLang",
        "useKeyWithClickEvents",
        "useKeyWithMouseEvents",
        "useValidAnchor",
    ];
    const RECOMMENDED_RULES: [&'static str; 10] = [
        "noAutofocus",
        "noBlankTarget",
        "noPositiveTabindex",
        "useAltText",
        "useAnchorContent",
        "useButtonType",
        "useHtmlLang",
        "useKeyWithClickEvents",
        "useKeyWithMouseEvents",
        "useValidAnchor",
    ];
    const RECOMMENDED_RULES_AS_FILTERS: [RuleFilter<'static>; 10] = [
        RuleFilter::Rule("a11y", Self::CATEGORY_RULES[0]),
        RuleFilter::Rule("a11y", Self::CATEGORY_RULES[1]),
        RuleFilter::Rule("a11y", Self::CATEGORY_RULES[2]),
        RuleFilter::Rule("a11y", Self::CATEGORY_RULES[3]),
        RuleFilter::Rule("a11y", Self::CATEGORY_RULES[4]),
        RuleFilter::Rule("a11y", Self::CATEGORY_RULES[5]),
        RuleFilter::Rule("a11y", Self::CATEGORY_RULES[6]),
        RuleFilter::Rule("a11y", Self::CATEGORY_RULES[7]),
        RuleFilter::Rule("a11y", Self::CATEGORY_RULES[8]),
        RuleFilter::Rule("a11y", Self::CATEGORY_RULES[9]),
    ];
    pub(crate) fn is_recommended(&self) -> bool { !matches!(self.recommended, Some(false)) }
    pub(crate) fn get_enabled_rules(&self) -> IndexSet<RuleFilter> {
        IndexSet::from_iter(self.rules.iter().filter_map(|(key, conf)| {
            if conf.is_enabled() {
                Some(RuleFilter::Rule(Self::CATEGORY_NAME, key))
            } else {
                None
            }
        }))
    }
    pub(crate) fn get_disabled_rules(&self) -> IndexSet<RuleFilter> {
        IndexSet::from_iter(self.rules.iter().filter_map(|(key, conf)| {
            if conf.is_disabled() {
                Some(RuleFilter::Rule(Self::CATEGORY_NAME, key))
            } else {
                None
            }
        }))
    }
    #[doc = r" Checks if, given a rule name, matches one of the rules contained in this category"]
    pub(crate) fn has_rule(rule_name: &str) -> bool { Self::CATEGORY_RULES.contains(&rule_name) }
    #[doc = r" Checks if, given a rule name, it is marked as recommended"]
    pub(crate) fn is_recommended_rule(rule_name: &str) -> bool {
        Self::RECOMMENDED_RULES.contains(&rule_name)
    }
    pub(crate) fn recommended_rules_as_filters() -> [RuleFilter<'static>; 10] {
        Self::RECOMMENDED_RULES_AS_FILTERS
    }
}
fn deserialize_a11y_rules<'de, D>(
    deserializer: D,
) -> Result<IndexMap<String, RuleConfiguration>, D::Error>
where
    D: serde::de::Deserializer<'de>,
{
    let value: IndexMap<String, RuleConfiguration> = Deserialize::deserialize(deserializer)?;
    for rule_name in value.keys() {
        if !A11y::CATEGORY_RULES.contains(&rule_name.as_str()) {
            return Err(serde::de::Error::custom(format!(
                "invalid rule name {}",
                rule_name
            )));
        }
    }
    Ok(value)
}
#[derive(Deserialize, Default, Serialize, Debug, Clone)]
#[cfg_attr(feature = "schemars", derive(JsonSchema))]
#[serde(rename_all = "camelCase", default)]
pub struct Complexity {
    #[doc = r" It enables the recommended rules for this group"]
    #[serde(skip_serializing_if = "Option::is_none")]
    pub recommended: Option<bool>,
    #[doc = r" List of rules for the current group"]
    #[serde(
        skip_serializing_if = "IndexMap::is_empty",
        deserialize_with = "deserialize_complexity_rules",
        flatten
    )]
    #[cfg_attr(feature = "schemars", schemars(with = "ComplexitySchema"))]
    pub rules: IndexMap<String, RuleConfiguration>,
}
#[cfg_attr(
    feature = "schemars",
    derive(JsonSchema),
    serde(rename_all = "camelCase")
)]
#[allow(dead_code)]
#[doc = r" A list of rules that belong to this group"]
struct ComplexitySchema {
    #[doc = "Disallow unnecessary boolean casts"]
    no_extra_boolean_cast: Option<RuleConfiguration>,
    #[doc = "Disallow unclear usage of multiple space characters in regular expression literals"]
    no_multiple_spaces_in_regular_expression_literals: Option<RuleConfiguration>,
    #[doc = "Disallow unnecessary fragments"]
    no_useless_fragments: Option<RuleConfiguration>,
    #[doc = "Promotes the use of .flatMap() when map().flat() are used together."]
    use_flat_map: Option<RuleConfiguration>,
    #[doc = "Enforce using concise optional chain instead of chained logical expressions."]
    use_optional_chain: Option<RuleConfiguration>,
    #[doc = "Discard redundant terms from logical expressions."]
    use_simplified_logic_expression: Option<RuleConfiguration>,
}
impl Complexity {
    const CATEGORY_NAME: &'static str = "complexity";
    pub(crate) const CATEGORY_RULES: [&'static str; 6] = [
        "noExtraBooleanCast",
        "noMultipleSpacesInRegularExpressionLiterals",
        "noUselessFragments",
        "useFlatMap",
        "useOptionalChain",
        "useSimplifiedLogicExpression",
    ];
    const RECOMMENDED_RULES: [&'static str; 5] = [
        "noExtraBooleanCast",
        "noMultipleSpacesInRegularExpressionLiterals",
        "useFlatMap",
        "useOptionalChain",
        "useSimplifiedLogicExpression",
    ];
    const RECOMMENDED_RULES_AS_FILTERS: [RuleFilter<'static>; 5] = [
        RuleFilter::Rule("complexity", Self::CATEGORY_RULES[0]),
        RuleFilter::Rule("complexity", Self::CATEGORY_RULES[1]),
        RuleFilter::Rule("complexity", Self::CATEGORY_RULES[3]),
        RuleFilter::Rule("complexity", Self::CATEGORY_RULES[4]),
        RuleFilter::Rule("complexity", Self::CATEGORY_RULES[5]),
    ];
    pub(crate) fn is_recommended(&self) -> bool { !matches!(self.recommended, Some(false)) }
    pub(crate) fn get_enabled_rules(&self) -> IndexSet<RuleFilter> {
        IndexSet::from_iter(self.rules.iter().filter_map(|(key, conf)| {
            if conf.is_enabled() {
                Some(RuleFilter::Rule(Self::CATEGORY_NAME, key))
            } else {
                None
            }
        }))
    }
    pub(crate) fn get_disabled_rules(&self) -> IndexSet<RuleFilter> {
        IndexSet::from_iter(self.rules.iter().filter_map(|(key, conf)| {
            if conf.is_disabled() {
                Some(RuleFilter::Rule(Self::CATEGORY_NAME, key))
            } else {
                None
            }
        }))
    }
    #[doc = r" Checks if, given a rule name, matches one of the rules contained in this category"]
    pub(crate) fn has_rule(rule_name: &str) -> bool { Self::CATEGORY_RULES.contains(&rule_name) }
    #[doc = r" Checks if, given a rule name, it is marked as recommended"]
    pub(crate) fn is_recommended_rule(rule_name: &str) -> bool {
        Self::RECOMMENDED_RULES.contains(&rule_name)
    }
    pub(crate) fn recommended_rules_as_filters() -> [RuleFilter<'static>; 5] {
        Self::RECOMMENDED_RULES_AS_FILTERS
    }
}
fn deserialize_complexity_rules<'de, D>(
    deserializer: D,
) -> Result<IndexMap<String, RuleConfiguration>, D::Error>
where
    D: serde::de::Deserializer<'de>,
{
    let value: IndexMap<String, RuleConfiguration> = Deserialize::deserialize(deserializer)?;
    for rule_name in value.keys() {
        if !Complexity::CATEGORY_RULES.contains(&rule_name.as_str()) {
            return Err(serde::de::Error::custom(format!(
                "invalid rule name {}",
                rule_name
            )));
        }
    }
    Ok(value)
}
#[derive(Deserialize, Default, Serialize, Debug, Clone)]
#[cfg_attr(feature = "schemars", derive(JsonSchema))]
#[serde(rename_all = "camelCase", default)]
pub struct Correctness {
    #[doc = r" It enables the recommended rules for this group"]
    #[serde(skip_serializing_if = "Option::is_none")]
    pub recommended: Option<bool>,
    #[doc = r" List of rules for the current group"]
    #[serde(
        skip_serializing_if = "IndexMap::is_empty",
        deserialize_with = "deserialize_correctness_rules",
        flatten
    )]
    #[cfg_attr(feature = "schemars", schemars(with = "CorrectnessSchema"))]
    pub rules: IndexMap<String, RuleConfiguration>,
}
#[cfg_attr(
    feature = "schemars",
    derive(JsonSchema),
    serde(rename_all = "camelCase")
)]
#[allow(dead_code)]
#[doc = r" A list of rules that belong to this group"]
struct CorrectnessSchema {
    #[doc = "Prevent passing of children as props."]
    no_children_prop: Option<RuleConfiguration>,
    #[doc = "Prevents from having const variables being re-assigned."]
    no_const_assign: Option<RuleConfiguration>,
    #[doc = "Disallows empty destructuring patterns."]
    no_empty_pattern: Option<RuleConfiguration>,
    #[doc = "Disallow new operators with the Symbol object"]
    no_new_symbol: Option<RuleConfiguration>,
    #[doc = "Prevent the usage of the return value of React.render."]
    no_render_return_value: Option<RuleConfiguration>,
    #[doc = "Prevents the usage of variables that haven't been declared inside the document"]
    no_undeclared_variables: Option<RuleConfiguration>,
    #[doc = "Avoid using unnecessary continue."]
    no_unnecessary_continue: Option<RuleConfiguration>,
    #[doc = "Disallow unreachable code"]
    no_unreachable: Option<RuleConfiguration>,
    #[doc = "Disallow unused variables."]
    no_unused_variables: Option<RuleConfiguration>,
    #[doc = "This rules prevents void elements (AKA self-closing elements) from having children."]
    no_void_elements_with_children: Option<RuleConfiguration>,
    #[doc = "Enforce \"for\" loop update clause moving the counter in the right direction."]
    use_valid_for_direction: Option<RuleConfiguration>,
}
impl Correctness {
    const CATEGORY_NAME: &'static str = "correctness";
    pub(crate) const CATEGORY_RULES: [&'static str; 11] = [
        "noChildrenProp",
        "noConstAssign",
        "noEmptyPattern",
        "noNewSymbol",
        "noRenderReturnValue",
        "noUndeclaredVariables",
        "noUnnecessaryContinue",
        "noUnreachable",
        "noUnusedVariables",
        "noVoidElementsWithChildren",
        "useValidForDirection",
    ];
    const RECOMMENDED_RULES: [&'static str; 9] = [
        "noChildrenProp",
        "noConstAssign",
        "noEmptyPattern",
        "noNewSymbol",
        "noRenderReturnValue",
        "noUnnecessaryContinue",
        "noUnreachable",
        "noVoidElementsWithChildren",
        "useValidForDirection",
    ];
    const RECOMMENDED_RULES_AS_FILTERS: [RuleFilter<'static>; 9] = [
        RuleFilter::Rule("correctness", Self::CATEGORY_RULES[0]),
        RuleFilter::Rule("correctness", Self::CATEGORY_RULES[1]),
        RuleFilter::Rule("correctness", Self::CATEGORY_RULES[2]),
        RuleFilter::Rule("correctness", Self::CATEGORY_RULES[3]),
        RuleFilter::Rule("correctness", Self::CATEGORY_RULES[4]),
        RuleFilter::Rule("correctness", Self::CATEGORY_RULES[6]),
        RuleFilter::Rule("correctness", Self::CATEGORY_RULES[7]),
        RuleFilter::Rule("correctness", Self::CATEGORY_RULES[9]),
        RuleFilter::Rule("correctness", Self::CATEGORY_RULES[10]),
    ];
    pub(crate) fn is_recommended(&self) -> bool { !matches!(self.recommended, Some(false)) }
    pub(crate) fn get_enabled_rules(&self) -> IndexSet<RuleFilter> {
        IndexSet::from_iter(self.rules.iter().filter_map(|(key, conf)| {
            if conf.is_enabled() {
                Some(RuleFilter::Rule(Self::CATEGORY_NAME, key))
            } else {
                None
            }
        }))
    }
    pub(crate) fn get_disabled_rules(&self) -> IndexSet<RuleFilter> {
        IndexSet::from_iter(self.rules.iter().filter_map(|(key, conf)| {
            if conf.is_disabled() {
                Some(RuleFilter::Rule(Self::CATEGORY_NAME, key))
            } else {
                None
            }
        }))
    }
    #[doc = r" Checks if, given a rule name, matches one of the rules contained in this category"]
    pub(crate) fn has_rule(rule_name: &str) -> bool { Self::CATEGORY_RULES.contains(&rule_name) }
    #[doc = r" Checks if, given a rule name, it is marked as recommended"]
    pub(crate) fn is_recommended_rule(rule_name: &str) -> bool {
        Self::RECOMMENDED_RULES.contains(&rule_name)
    }
    pub(crate) fn recommended_rules_as_filters() -> [RuleFilter<'static>; 9] {
        Self::RECOMMENDED_RULES_AS_FILTERS
    }
}
fn deserialize_correctness_rules<'de, D>(
    deserializer: D,
) -> Result<IndexMap<String, RuleConfiguration>, D::Error>
where
    D: serde::de::Deserializer<'de>,
{
    let value: IndexMap<String, RuleConfiguration> = Deserialize::deserialize(deserializer)?;
    for rule_name in value.keys() {
        if !Correctness::CATEGORY_RULES.contains(&rule_name.as_str()) {
            return Err(serde::de::Error::custom(format!(
                "invalid rule name {}",
                rule_name
            )));
        }
    }
    Ok(value)
}
#[derive(Deserialize, Default, Serialize, Debug, Clone)]
#[cfg_attr(feature = "schemars", derive(JsonSchema))]
#[serde(rename_all = "camelCase", default)]
pub struct Nursery {
    #[doc = r" It enables the recommended rules for this group"]
    #[serde(skip_serializing_if = "Option::is_none")]
    pub recommended: Option<bool>,
    #[doc = r" List of rules for the current group"]
    #[serde(
        skip_serializing_if = "IndexMap::is_empty",
        deserialize_with = "deserialize_nursery_rules",
        flatten
    )]
    #[cfg_attr(feature = "schemars", schemars(with = "NurserySchema"))]
    pub rules: IndexMap<String, RuleConfiguration>,
}
#[cfg_attr(
    feature = "schemars",
    derive(JsonSchema),
    serde(rename_all = "camelCase")
)]
#[allow(dead_code)]
#[doc = r" A list of rules that belong to this group"]
struct NurserySchema {
    #[doc = "Enforce that the accessKey attribute is not used on any HTML element."]
    no_access_key: Option<RuleConfiguration>,
    #[doc = "Disallow assignments in expressions."]
    no_assign_in_expressions: Option<RuleConfiguration>,
    #[doc = "Disallow certain types."]
    no_banned_types: Option<RuleConfiguration>,
    #[doc = "Disallow reassigning class members."]
    no_class_assign: Option<RuleConfiguration>,
    #[doc = "Disallow comma operator."]
    no_comma_operator: Option<RuleConfiguration>,
    #[doc = "Disallow TypeScript const enum"]
    no_const_enum: Option<RuleConfiguration>,
    #[doc = "Disallow returning a value from a constructor."]
    no_constructor_return: Option<RuleConfiguration>,
    #[doc = "Enforces that no distracting elements are used."]
    no_distracting_elements: Option<RuleConfiguration>,
    #[doc = "Disallow duplicate case labels. If a switch statement has duplicate test expressions in case clauses, it is likely that a programmer copied a case clause but forgot to change the test expression."]
    no_duplicate_case: Option<RuleConfiguration>,
    #[doc = "Disallow duplicate class members."]
    no_duplicate_class_members: Option<RuleConfiguration>,
    #[doc = "Prevents JSX properties to be assigned multiple times."]
    no_duplicate_jsx_props: Option<RuleConfiguration>,
    #[doc = "Prevents object literals having more than one property declaration for the same name. If an object property with the same name is defined multiple times (except when combining a getter with a setter), only the last definition makes it into the object and previous definitions are ignored, which is likely a mistake."]
    no_duplicate_object_keys: Option<RuleConfiguration>,
    #[doc = "Disallow the declaration of empty interfaces."]
    no_empty_interface: Option<RuleConfiguration>,
    #[doc = "Prevents the wrong usage of the non-null assertion operator (!) in TypeScript files."]
    no_extra_non_null_assertion: Option<RuleConfiguration>,
    #[doc = "Typing mistakes and misunderstandings about where semicolons are required can lead to semicolons that are unnecessary. While not technically an error, extra semicolons can cause confusion when reading code."]
    no_extra_semicolons: Option<RuleConfiguration>,
    #[doc = "Disallow calling global object properties as functions"]
    no_global_object_calls: Option<RuleConfiguration>,
    #[doc = "Check that the scope attribute is only used on th elements."]
    no_header_scope: Option<RuleConfiguration>,
    #[doc = "Disallow function and var declarations in nested blocks."]
    no_inner_declarations: Option<RuleConfiguration>,
    #[doc = "Prevents the incorrect use of super() inside classes. It also checks whether a call super() is missing from classes that extends other constructors."]
    no_invalid_constructor_super: Option<RuleConfiguration>,
    #[doc = "Disallow non-null assertions using the ! postfix operator."]
    no_non_null_assertion: Option<RuleConfiguration>,
    #[doc = "Enforce that interactive ARIA roles are not assigned to non-interactive HTML elements."]
    no_noninteractive_element_to_interactive_role: Option<RuleConfiguration>,
    #[doc = "Disallow literal numbers that lose precision"]
    no_precision_loss: Option<RuleConfiguration>,
    #[doc = "Disallow direct use of Object.prototype builtins."]
    no_prototype_builtins: Option<RuleConfiguration>,
    #[doc = "Enforce img alt prop does not contain the word \"image\", \"picture\", or \"photo\"."]
    no_redundant_alt: Option<RuleConfiguration>,
    #[doc = "Prevents from having redundant \"use strict\"."]
    no_redundant_use_strict: Option<RuleConfiguration>,
    #[doc = "This rule allows you to specify global variable names that you don’t want to use in your application."]
    no_restricted_globals: Option<RuleConfiguration>,
    #[doc = "Disallow comparisons where both sides are exactly the same."]
    no_self_compare: Option<RuleConfiguration>,
    #[doc = "Disallow returning a value from a setter"]
    no_setter_return: Option<RuleConfiguration>,
    #[doc = "Disallow comparison of expressions modifying the string case with non-compliant value."]
    no_string_case_mismatch: Option<RuleConfiguration>,
    #[doc = "Ensures the super() constructor is called exactly once on every code path in a class constructor before this is accessed if the class has a superclass"]
    no_unreachable_super: Option<RuleConfiguration>,
    #[doc = "Disallow control flow statements in finally blocks."]
    no_unsafe_finally: Option<RuleConfiguration>,
    #[doc = "Disallow unused labels."]
    no_unused_labels: Option<RuleConfiguration>,
    #[doc = "Disallow useless case in switch statements."]
    no_useless_switch_case: Option<RuleConfiguration>,
    #[doc = "Disallow the use of var"]
    no_var: Option<RuleConfiguration>,
    #[doc = "Disallow returning a value from a function with the return type 'void'"]
    no_void_type_return: Option<RuleConfiguration>,
    #[doc = "Disallow with statements in non-strict contexts."]
    no_with: Option<RuleConfiguration>,
    #[doc = "Enforce that ARIA state and property values are valid."]
    use_aria_prop_types: Option<RuleConfiguration>,
    #[doc = "Enforce that elements with ARIA roles must have all required ARIA attributes for that role."]
    use_aria_props_for_role: Option<RuleConfiguration>,
    #[doc = "Enforce camel case naming convention."]
    use_camel_case: Option<RuleConfiguration>,
    #[doc = "Require const declarations for variables that are never reassigned after declared."]
    use_const: Option<RuleConfiguration>,
    #[doc = "Enforce default function parameters and optional parameters to be last."]
    use_default_parameter_last: Option<RuleConfiguration>,
    #[doc = "Enforce default clauses in switch statements to be last"]
    use_default_switch_clause_last: Option<RuleConfiguration>,
    #[doc = "Require that each enum member value be explicitly initialized."]
    use_enum_initializers: Option<RuleConfiguration>,
    #[doc = "Enforce all dependencies are correctly specified."]
    use_exhaustive_dependencies: Option<RuleConfiguration>,
    #[doc = "Disallow the use of Math.pow in favor of the ** operator."]
    use_exponentiation_operator: Option<RuleConfiguration>,
    #[doc = "Enforce that all React hooks are being called from the Top Level component functions."]
    use_hook_at_top_level: Option<RuleConfiguration>,
    #[doc = "Enforces the usage of the attribute title for the element iframe"]
    use_iframe_title: Option<RuleConfiguration>,
    #[doc = "Require calls to isNaN() when checking for NaN."]
    use_is_nan: Option<RuleConfiguration>,
    #[doc = "Enforces that audio and video elements must have a track for captions."]
    use_media_caption: Option<RuleConfiguration>,
    #[doc = "Disallow parseInt() and Number.parseInt() in favor of binary, octal, and hexadecimal literals"]
    use_numeric_literals: Option<RuleConfiguration>,
    #[doc = "Ensures that ARIA properties aria-* are all valid."]
    use_valid_aria_props: Option<RuleConfiguration>,
    #[doc = "Ensure that the attribute passed to the lang attribute is a correct ISO language and/or country."]
    use_valid_lang: Option<RuleConfiguration>,
    #[doc = "Require generator functions to contain yield."]
    use_yield: Option<RuleConfiguration>,
}
impl Nursery {
    const CATEGORY_NAME: &'static str = "nursery";
    pub(crate) const CATEGORY_RULES: [&'static str; 52] = [
        "noAccessKey",
        "noAssignInExpressions",
        "noBannedTypes",
        "noClassAssign",
        "noCommaOperator",
        "noConstEnum",
        "noConstructorReturn",
        "noDistractingElements",
        "noDuplicateCase",
        "noDuplicateClassMembers",
        "noDuplicateJsxProps",
        "noDuplicateObjectKeys",
        "noEmptyInterface",
        "noExtraNonNullAssertion",
        "noExtraSemicolons",
        "noGlobalObjectCalls",
        "noHeaderScope",
        "noInnerDeclarations",
        "noInvalidConstructorSuper",
        "noNonNullAssertion",
        "noNoninteractiveElementToInteractiveRole",
        "noPrecisionLoss",
        "noPrototypeBuiltins",
        "noRedundantAlt",
        "noRedundantUseStrict",
        "noRestrictedGlobals",
        "noSelfCompare",
        "noSetterReturn",
        "noStringCaseMismatch",
        "noUnreachableSuper",
        "noUnsafeFinally",
        "noUnusedLabels",
        "noUselessSwitchCase",
        "noVar",
        "noVoidTypeReturn",
        "noWith",
        "useAriaPropTypes",
        "useAriaPropsForRole",
        "useCamelCase",
        "useConst",
        "useDefaultParameterLast",
        "useDefaultSwitchClauseLast",
        "useEnumInitializers",
        "useExhaustiveDependencies",
        "useExponentiationOperator",
        "useHookAtTopLevel",
        "useIframeTitle",
        "useIsNan",
        "useMediaCaption",
        "useNumericLiterals",
        "useValidAriaProps",
        "useValidLang",
        "useYield",
    ];
    const RECOMMENDED_RULES: [&'static str; 43] = [
        "noAssignInExpressions",
        "noBannedTypes",
        "noClassAssign",
        "noCommaOperator",
        "noConstEnum",
        "noConstructorReturn",
        "noDistractingElements",
        "noDuplicateCase",
        "noDuplicateClassMembers",
        "noDuplicateJsxProps",
        "noDuplicateObjectKeys",
        "noEmptyInterface",
        "noExtraNonNullAssertion",
        "noExtraSemicolons",
        "noGlobalObjectCalls",
        "noHeaderScope",
        "noInnerDeclarations",
        "noInvalidConstructorSuper",
        "noNoninteractiveElementToInteractiveRole",
        "noRedundantAlt",
        "noSelfCompare",
        "noSetterReturn",
        "noStringCaseMismatch",
        "noUnreachableSuper",
        "noUnsafeFinally",
        "noUnusedLabels",
        "noUselessSwitchCase",
        "noVar",
        "noVoidTypeReturn",
        "noWith",
        "useAriaPropsForRole",
        "useConst",
        "useDefaultParameterLast",
        "useDefaultSwitchClauseLast",
        "useEnumInitializers",
        "useExhaustiveDependencies",
        "useIframeTitle",
        "useIsNan",
        "useMediaCaption",
        "useNumericLiterals",
        "useValidAriaProps",
        "useValidLang",
        "useYield",
    ];
    const RECOMMENDED_RULES_AS_FILTERS: [RuleFilter<'static>; 43] = [
        RuleFilter::Rule("nursery", Self::CATEGORY_RULES[1]),
        RuleFilter::Rule("nursery", Self::CATEGORY_RULES[2]),
        RuleFilter::Rule("nursery", Self::CATEGORY_RULES[3]),
        RuleFilter::Rule("nursery", Self::CATEGORY_RULES[4]),
        RuleFilter::Rule("nursery", Self::CATEGORY_RULES[5]),
        RuleFilter::Rule("nursery", Self::CATEGORY_RULES[6]),
        RuleFilter::Rule("nursery", Self::CATEGORY_RULES[7]),
        RuleFilter::Rule("nursery", Self::CATEGORY_RULES[8]),
        RuleFilter::Rule("nursery", Self::CATEGORY_RULES[9]),
        RuleFilter::Rule("nursery", Self::CATEGORY_RULES[10]),
        RuleFilter::Rule("nursery", Self::CATEGORY_RULES[11]),
        RuleFilter::Rule("nursery", Self::CATEGORY_RULES[12]),
        RuleFilter::Rule("nursery", Self::CATEGORY_RULES[13]),
        RuleFilter::Rule("nursery", Self::CATEGORY_RULES[14]),
        RuleFilter::Rule("nursery", Self::CATEGORY_RULES[15]),
        RuleFilter::Rule("nursery", Self::CATEGORY_RULES[16]),
        RuleFilter::Rule("nursery", Self::CATEGORY_RULES[17]),
<<<<<<< HEAD
        RuleFilter::Rule("nursery", Self::CATEGORY_RULES[18]),
        RuleFilter::Rule("nursery", Self::CATEGORY_RULES[20]),
=======
        RuleFilter::Rule("nursery", Self::CATEGORY_RULES[19]),
>>>>>>> e0325d39
        RuleFilter::Rule("nursery", Self::CATEGORY_RULES[22]),
        RuleFilter::Rule("nursery", Self::CATEGORY_RULES[25]),
        RuleFilter::Rule("nursery", Self::CATEGORY_RULES[26]),
        RuleFilter::Rule("nursery", Self::CATEGORY_RULES[27]),
        RuleFilter::Rule("nursery", Self::CATEGORY_RULES[28]),
        RuleFilter::Rule("nursery", Self::CATEGORY_RULES[29]),
        RuleFilter::Rule("nursery", Self::CATEGORY_RULES[30]),
        RuleFilter::Rule("nursery", Self::CATEGORY_RULES[31]),
        RuleFilter::Rule("nursery", Self::CATEGORY_RULES[32]),
        RuleFilter::Rule("nursery", Self::CATEGORY_RULES[33]),
        RuleFilter::Rule("nursery", Self::CATEGORY_RULES[34]),
        RuleFilter::Rule("nursery", Self::CATEGORY_RULES[36]),
        RuleFilter::Rule("nursery", Self::CATEGORY_RULES[38]),
        RuleFilter::Rule("nursery", Self::CATEGORY_RULES[39]),
        RuleFilter::Rule("nursery", Self::CATEGORY_RULES[40]),
        RuleFilter::Rule("nursery", Self::CATEGORY_RULES[41]),
        RuleFilter::Rule("nursery", Self::CATEGORY_RULES[42]),
        RuleFilter::Rule("nursery", Self::CATEGORY_RULES[45]),
        RuleFilter::Rule("nursery", Self::CATEGORY_RULES[46]),
        RuleFilter::Rule("nursery", Self::CATEGORY_RULES[47]),
        RuleFilter::Rule("nursery", Self::CATEGORY_RULES[48]),
        RuleFilter::Rule("nursery", Self::CATEGORY_RULES[49]),
        RuleFilter::Rule("nursery", Self::CATEGORY_RULES[50]),
        RuleFilter::Rule("nursery", Self::CATEGORY_RULES[51]),
    ];
    pub(crate) fn is_recommended(&self) -> bool { !matches!(self.recommended, Some(false)) }
    pub(crate) fn get_enabled_rules(&self) -> IndexSet<RuleFilter> {
        IndexSet::from_iter(self.rules.iter().filter_map(|(key, conf)| {
            if conf.is_enabled() {
                Some(RuleFilter::Rule(Self::CATEGORY_NAME, key))
            } else {
                None
            }
        }))
    }
    pub(crate) fn get_disabled_rules(&self) -> IndexSet<RuleFilter> {
        IndexSet::from_iter(self.rules.iter().filter_map(|(key, conf)| {
            if conf.is_disabled() {
                Some(RuleFilter::Rule(Self::CATEGORY_NAME, key))
            } else {
                None
            }
        }))
    }
    #[doc = r" Checks if, given a rule name, matches one of the rules contained in this category"]
    pub(crate) fn has_rule(rule_name: &str) -> bool { Self::CATEGORY_RULES.contains(&rule_name) }
    #[doc = r" Checks if, given a rule name, it is marked as recommended"]
    pub(crate) fn is_recommended_rule(rule_name: &str) -> bool {
        Self::RECOMMENDED_RULES.contains(&rule_name)
    }
    pub(crate) fn recommended_rules_as_filters() -> [RuleFilter<'static>; 43] {
        Self::RECOMMENDED_RULES_AS_FILTERS
    }
}
fn deserialize_nursery_rules<'de, D>(
    deserializer: D,
) -> Result<IndexMap<String, RuleConfiguration>, D::Error>
where
    D: serde::de::Deserializer<'de>,
{
    let value: IndexMap<String, RuleConfiguration> = Deserialize::deserialize(deserializer)?;
    for rule_name in value.keys() {
        if !Nursery::CATEGORY_RULES.contains(&rule_name.as_str()) {
            return Err(serde::de::Error::custom(format!(
                "invalid rule name {}",
                rule_name
            )));
        }
    }
    Ok(value)
}
#[derive(Deserialize, Default, Serialize, Debug, Clone)]
#[cfg_attr(feature = "schemars", derive(JsonSchema))]
#[serde(rename_all = "camelCase", default)]
pub struct Performance {
    #[doc = r" It enables the recommended rules for this group"]
    #[serde(skip_serializing_if = "Option::is_none")]
    pub recommended: Option<bool>,
    #[doc = r" List of rules for the current group"]
    #[serde(
        skip_serializing_if = "IndexMap::is_empty",
        deserialize_with = "deserialize_performance_rules",
        flatten
    )]
    #[cfg_attr(feature = "schemars", schemars(with = "PerformanceSchema"))]
    pub rules: IndexMap<String, RuleConfiguration>,
}
#[cfg_attr(
    feature = "schemars",
    derive(JsonSchema),
    serde(rename_all = "camelCase")
)]
#[allow(dead_code)]
#[doc = r" A list of rules that belong to this group"]
struct PerformanceSchema {
    #[doc = "Disallow the use of the delete operator"]
    no_delete: Option<RuleConfiguration>,
}
impl Performance {
    const CATEGORY_NAME: &'static str = "performance";
    pub(crate) const CATEGORY_RULES: [&'static str; 1] = ["noDelete"];
    const RECOMMENDED_RULES: [&'static str; 1] = ["noDelete"];
    const RECOMMENDED_RULES_AS_FILTERS: [RuleFilter<'static>; 1] =
        [RuleFilter::Rule("performance", Self::CATEGORY_RULES[0])];
    pub(crate) fn is_recommended(&self) -> bool { !matches!(self.recommended, Some(false)) }
    pub(crate) fn get_enabled_rules(&self) -> IndexSet<RuleFilter> {
        IndexSet::from_iter(self.rules.iter().filter_map(|(key, conf)| {
            if conf.is_enabled() {
                Some(RuleFilter::Rule(Self::CATEGORY_NAME, key))
            } else {
                None
            }
        }))
    }
    pub(crate) fn get_disabled_rules(&self) -> IndexSet<RuleFilter> {
        IndexSet::from_iter(self.rules.iter().filter_map(|(key, conf)| {
            if conf.is_disabled() {
                Some(RuleFilter::Rule(Self::CATEGORY_NAME, key))
            } else {
                None
            }
        }))
    }
    #[doc = r" Checks if, given a rule name, matches one of the rules contained in this category"]
    pub(crate) fn has_rule(rule_name: &str) -> bool { Self::CATEGORY_RULES.contains(&rule_name) }
    #[doc = r" Checks if, given a rule name, it is marked as recommended"]
    pub(crate) fn is_recommended_rule(rule_name: &str) -> bool {
        Self::RECOMMENDED_RULES.contains(&rule_name)
    }
    pub(crate) fn recommended_rules_as_filters() -> [RuleFilter<'static>; 1] {
        Self::RECOMMENDED_RULES_AS_FILTERS
    }
}
fn deserialize_performance_rules<'de, D>(
    deserializer: D,
) -> Result<IndexMap<String, RuleConfiguration>, D::Error>
where
    D: serde::de::Deserializer<'de>,
{
    let value: IndexMap<String, RuleConfiguration> = Deserialize::deserialize(deserializer)?;
    for rule_name in value.keys() {
        if !Performance::CATEGORY_RULES.contains(&rule_name.as_str()) {
            return Err(serde::de::Error::custom(format!(
                "invalid rule name {}",
                rule_name
            )));
        }
    }
    Ok(value)
}
#[derive(Deserialize, Default, Serialize, Debug, Clone)]
#[cfg_attr(feature = "schemars", derive(JsonSchema))]
#[serde(rename_all = "camelCase", default)]
pub struct Security {
    #[doc = r" It enables the recommended rules for this group"]
    #[serde(skip_serializing_if = "Option::is_none")]
    pub recommended: Option<bool>,
    #[doc = r" List of rules for the current group"]
    #[serde(
        skip_serializing_if = "IndexMap::is_empty",
        deserialize_with = "deserialize_security_rules",
        flatten
    )]
    #[cfg_attr(feature = "schemars", schemars(with = "SecuritySchema"))]
    pub rules: IndexMap<String, RuleConfiguration>,
}
#[cfg_attr(
    feature = "schemars",
    derive(JsonSchema),
    serde(rename_all = "camelCase")
)]
#[allow(dead_code)]
#[doc = r" A list of rules that belong to this group"]
struct SecuritySchema {
    #[doc = "Prevent the usage of dangerous JSX props"]
    no_dangerously_set_inner_html: Option<RuleConfiguration>,
    #[doc = "Report when a DOM element or a component uses both children and dangerouslySetInnerHTML prop."]
    no_dangerously_set_inner_html_with_children: Option<RuleConfiguration>,
}
impl Security {
    const CATEGORY_NAME: &'static str = "security";
    pub(crate) const CATEGORY_RULES: [&'static str; 2] = [
        "noDangerouslySetInnerHtml",
        "noDangerouslySetInnerHtmlWithChildren",
    ];
    const RECOMMENDED_RULES: [&'static str; 2] = [
        "noDangerouslySetInnerHtml",
        "noDangerouslySetInnerHtmlWithChildren",
    ];
    const RECOMMENDED_RULES_AS_FILTERS: [RuleFilter<'static>; 2] = [
        RuleFilter::Rule("security", Self::CATEGORY_RULES[0]),
        RuleFilter::Rule("security", Self::CATEGORY_RULES[1]),
    ];
    pub(crate) fn is_recommended(&self) -> bool { !matches!(self.recommended, Some(false)) }
    pub(crate) fn get_enabled_rules(&self) -> IndexSet<RuleFilter> {
        IndexSet::from_iter(self.rules.iter().filter_map(|(key, conf)| {
            if conf.is_enabled() {
                Some(RuleFilter::Rule(Self::CATEGORY_NAME, key))
            } else {
                None
            }
        }))
    }
    pub(crate) fn get_disabled_rules(&self) -> IndexSet<RuleFilter> {
        IndexSet::from_iter(self.rules.iter().filter_map(|(key, conf)| {
            if conf.is_disabled() {
                Some(RuleFilter::Rule(Self::CATEGORY_NAME, key))
            } else {
                None
            }
        }))
    }
    #[doc = r" Checks if, given a rule name, matches one of the rules contained in this category"]
    pub(crate) fn has_rule(rule_name: &str) -> bool { Self::CATEGORY_RULES.contains(&rule_name) }
    #[doc = r" Checks if, given a rule name, it is marked as recommended"]
    pub(crate) fn is_recommended_rule(rule_name: &str) -> bool {
        Self::RECOMMENDED_RULES.contains(&rule_name)
    }
    pub(crate) fn recommended_rules_as_filters() -> [RuleFilter<'static>; 2] {
        Self::RECOMMENDED_RULES_AS_FILTERS
    }
}
fn deserialize_security_rules<'de, D>(
    deserializer: D,
) -> Result<IndexMap<String, RuleConfiguration>, D::Error>
where
    D: serde::de::Deserializer<'de>,
{
    let value: IndexMap<String, RuleConfiguration> = Deserialize::deserialize(deserializer)?;
    for rule_name in value.keys() {
        if !Security::CATEGORY_RULES.contains(&rule_name.as_str()) {
            return Err(serde::de::Error::custom(format!(
                "invalid rule name {}",
                rule_name
            )));
        }
    }
    Ok(value)
}
#[derive(Deserialize, Default, Serialize, Debug, Clone)]
#[cfg_attr(feature = "schemars", derive(JsonSchema))]
#[serde(rename_all = "camelCase", default)]
pub struct Style {
    #[doc = r" It enables the recommended rules for this group"]
    #[serde(skip_serializing_if = "Option::is_none")]
    pub recommended: Option<bool>,
    #[doc = r" List of rules for the current group"]
    #[serde(
        skip_serializing_if = "IndexMap::is_empty",
        deserialize_with = "deserialize_style_rules",
        flatten
    )]
    #[cfg_attr(feature = "schemars", schemars(with = "StyleSchema"))]
    pub rules: IndexMap<String, RuleConfiguration>,
}
#[cfg_attr(
    feature = "schemars",
    derive(JsonSchema),
    serde(rename_all = "camelCase")
)]
#[allow(dead_code)]
#[doc = r" A list of rules that belong to this group"]
struct StyleSchema {
    #[doc = "Disallow the use of arguments"]
    no_arguments: Option<RuleConfiguration>,
    #[doc = "Disallow implicit true values on JSX boolean attributes"]
    no_implicit_boolean: Option<RuleConfiguration>,
    #[doc = "Disallow negation in the condition of an if statement if it has an else clause"]
    no_negation_else: Option<RuleConfiguration>,
    #[doc = "Disallow the use of constants which its value is the upper-case version of its name."]
    no_shouty_constants: Option<RuleConfiguration>,
    #[doc = "Disallow template literals if interpolation and special-character handling are not needed"]
    no_unused_template_literal: Option<RuleConfiguration>,
    #[doc = "Requires following curly brace conventions. JavaScript allows the omission of curly braces when a block contains only one statement. However, it is considered by many to be best practice to never omit curly braces around blocks, even when they are optional, because it can lead to bugs and reduces code clarity."]
    use_block_statements: Option<RuleConfiguration>,
    #[doc = "This rule enforces the use of <>...</> over <Fragment>...</Fragment>."]
    use_fragment_syntax: Option<RuleConfiguration>,
    #[doc = "Prevent extra closing tags for components without children"]
    use_self_closing_elements: Option<RuleConfiguration>,
    #[doc = "When expressing array types, this rule promotes the usage of T[] shorthand instead of Array<T>."]
    use_shorthand_array_type: Option<RuleConfiguration>,
    #[doc = "Enforces case clauses have a single statement, emits a quick fix wrapping the statements in a block"]
    use_single_case_statement: Option<RuleConfiguration>,
    #[doc = "Disallow multiple variable declarations in the same variable statement"]
    use_single_var_declarator: Option<RuleConfiguration>,
    #[doc = "Template literals are preferred over string concatenation."]
    use_template: Option<RuleConfiguration>,
    #[doc = "Enforce the use of while loops instead of for loops when the initializer and update expressions are not needed"]
    use_while: Option<RuleConfiguration>,
}
impl Style {
    const CATEGORY_NAME: &'static str = "style";
    pub(crate) const CATEGORY_RULES: [&'static str; 13] = [
        "noArguments",
        "noImplicitBoolean",
        "noNegationElse",
        "noShoutyConstants",
        "noUnusedTemplateLiteral",
        "useBlockStatements",
        "useFragmentSyntax",
        "useSelfClosingElements",
        "useShorthandArrayType",
        "useSingleCaseStatement",
        "useSingleVarDeclarator",
        "useTemplate",
        "useWhile",
    ];
    const RECOMMENDED_RULES: [&'static str; 6] = [
        "noArguments",
        "noUnusedTemplateLiteral",
        "useSelfClosingElements",
        "useSingleVarDeclarator",
        "useTemplate",
        "useWhile",
    ];
    const RECOMMENDED_RULES_AS_FILTERS: [RuleFilter<'static>; 6] = [
        RuleFilter::Rule("style", Self::CATEGORY_RULES[0]),
        RuleFilter::Rule("style", Self::CATEGORY_RULES[4]),
        RuleFilter::Rule("style", Self::CATEGORY_RULES[7]),
        RuleFilter::Rule("style", Self::CATEGORY_RULES[10]),
        RuleFilter::Rule("style", Self::CATEGORY_RULES[11]),
        RuleFilter::Rule("style", Self::CATEGORY_RULES[12]),
    ];
    pub(crate) fn is_recommended(&self) -> bool { !matches!(self.recommended, Some(false)) }
    pub(crate) fn get_enabled_rules(&self) -> IndexSet<RuleFilter> {
        IndexSet::from_iter(self.rules.iter().filter_map(|(key, conf)| {
            if conf.is_enabled() {
                Some(RuleFilter::Rule(Self::CATEGORY_NAME, key))
            } else {
                None
            }
        }))
    }
    pub(crate) fn get_disabled_rules(&self) -> IndexSet<RuleFilter> {
        IndexSet::from_iter(self.rules.iter().filter_map(|(key, conf)| {
            if conf.is_disabled() {
                Some(RuleFilter::Rule(Self::CATEGORY_NAME, key))
            } else {
                None
            }
        }))
    }
    #[doc = r" Checks if, given a rule name, matches one of the rules contained in this category"]
    pub(crate) fn has_rule(rule_name: &str) -> bool { Self::CATEGORY_RULES.contains(&rule_name) }
    #[doc = r" Checks if, given a rule name, it is marked as recommended"]
    pub(crate) fn is_recommended_rule(rule_name: &str) -> bool {
        Self::RECOMMENDED_RULES.contains(&rule_name)
    }
    pub(crate) fn recommended_rules_as_filters() -> [RuleFilter<'static>; 6] {
        Self::RECOMMENDED_RULES_AS_FILTERS
    }
}
fn deserialize_style_rules<'de, D>(
    deserializer: D,
) -> Result<IndexMap<String, RuleConfiguration>, D::Error>
where
    D: serde::de::Deserializer<'de>,
{
    let value: IndexMap<String, RuleConfiguration> = Deserialize::deserialize(deserializer)?;
    for rule_name in value.keys() {
        if !Style::CATEGORY_RULES.contains(&rule_name.as_str()) {
            return Err(serde::de::Error::custom(format!(
                "invalid rule name {}",
                rule_name
            )));
        }
    }
    Ok(value)
}
#[derive(Deserialize, Default, Serialize, Debug, Clone)]
#[cfg_attr(feature = "schemars", derive(JsonSchema))]
#[serde(rename_all = "camelCase", default)]
pub struct Suspicious {
    #[doc = r" It enables the recommended rules for this group"]
    #[serde(skip_serializing_if = "Option::is_none")]
    pub recommended: Option<bool>,
    #[doc = r" List of rules for the current group"]
    #[serde(
        skip_serializing_if = "IndexMap::is_empty",
        deserialize_with = "deserialize_suspicious_rules",
        flatten
    )]
    #[cfg_attr(feature = "schemars", schemars(with = "SuspiciousSchema"))]
    pub rules: IndexMap<String, RuleConfiguration>,
}
#[cfg_attr(
    feature = "schemars",
    derive(JsonSchema),
    serde(rename_all = "camelCase")
)]
#[allow(dead_code)]
#[doc = r" A list of rules that belong to this group"]
struct SuspiciousSchema {
    #[doc = "Discourage the usage of Array index in keys."]
    no_array_index_key: Option<RuleConfiguration>,
    #[doc = "Disallows using an async function as a Promise executor."]
    no_async_promise_executor: Option<RuleConfiguration>,
    #[doc = "Disallow reassigning exceptions in catch clauses"]
    no_catch_assign: Option<RuleConfiguration>,
    #[doc = "Prevent comments from being inserted as text nodes"]
    no_comment_text: Option<RuleConfiguration>,
    #[doc = "Disallow comparing against -0"]
    no_compare_neg_zero: Option<RuleConfiguration>,
    #[doc = "Disallow the use of debugger"]
    no_debugger: Option<RuleConfiguration>,
    #[doc = "Require the use of === and !=="]
    no_double_equals: Option<RuleConfiguration>,
    #[doc = "Disallow duplicate function arguments name."]
    no_duplicate_parameters: Option<RuleConfiguration>,
    #[doc = "Disallow the any type usage."]
    no_explicit_any: Option<RuleConfiguration>,
    #[doc = "Disallow reassigning function declarations."]
    no_function_assign: Option<RuleConfiguration>,
    #[doc = "Disallow assigning to imported bindings"]
    no_import_assign: Option<RuleConfiguration>,
    #[doc = "Disallow labels that share a name with a variable"]
    no_label_var: Option<RuleConfiguration>,
    #[doc = "Disallow identifiers from shadowing restricted names."]
    no_shadow_restricted_names: Option<RuleConfiguration>,
    #[doc = "Disallow sparse arrays"]
    no_sparse_array: Option<RuleConfiguration>,
    #[doc = "Disallow using unsafe negation."]
    no_unsafe_negation: Option<RuleConfiguration>,
    #[doc = "This rule verifies the result of typeof $expr unary expressions is being compared to valid values, either string literals containing valid type names or other typeof expressions"]
    use_valid_typeof: Option<RuleConfiguration>,
}
impl Suspicious {
    const CATEGORY_NAME: &'static str = "suspicious";
    pub(crate) const CATEGORY_RULES: [&'static str; 16] = [
        "noArrayIndexKey",
        "noAsyncPromiseExecutor",
        "noCatchAssign",
        "noCommentText",
        "noCompareNegZero",
        "noDebugger",
        "noDoubleEquals",
        "noDuplicateParameters",
        "noExplicitAny",
        "noFunctionAssign",
        "noImportAssign",
        "noLabelVar",
        "noShadowRestrictedNames",
        "noSparseArray",
        "noUnsafeNegation",
        "useValidTypeof",
    ];
    const RECOMMENDED_RULES: [&'static str; 16] = [
        "noArrayIndexKey",
        "noAsyncPromiseExecutor",
        "noCatchAssign",
        "noCommentText",
        "noCompareNegZero",
        "noDebugger",
        "noDoubleEquals",
        "noDuplicateParameters",
        "noExplicitAny",
        "noFunctionAssign",
        "noImportAssign",
        "noLabelVar",
        "noShadowRestrictedNames",
        "noSparseArray",
        "noUnsafeNegation",
        "useValidTypeof",
    ];
    const RECOMMENDED_RULES_AS_FILTERS: [RuleFilter<'static>; 16] = [
        RuleFilter::Rule("suspicious", Self::CATEGORY_RULES[0]),
        RuleFilter::Rule("suspicious", Self::CATEGORY_RULES[1]),
        RuleFilter::Rule("suspicious", Self::CATEGORY_RULES[2]),
        RuleFilter::Rule("suspicious", Self::CATEGORY_RULES[3]),
        RuleFilter::Rule("suspicious", Self::CATEGORY_RULES[4]),
        RuleFilter::Rule("suspicious", Self::CATEGORY_RULES[5]),
        RuleFilter::Rule("suspicious", Self::CATEGORY_RULES[6]),
        RuleFilter::Rule("suspicious", Self::CATEGORY_RULES[7]),
        RuleFilter::Rule("suspicious", Self::CATEGORY_RULES[8]),
        RuleFilter::Rule("suspicious", Self::CATEGORY_RULES[9]),
        RuleFilter::Rule("suspicious", Self::CATEGORY_RULES[10]),
        RuleFilter::Rule("suspicious", Self::CATEGORY_RULES[11]),
        RuleFilter::Rule("suspicious", Self::CATEGORY_RULES[12]),
        RuleFilter::Rule("suspicious", Self::CATEGORY_RULES[13]),
        RuleFilter::Rule("suspicious", Self::CATEGORY_RULES[14]),
        RuleFilter::Rule("suspicious", Self::CATEGORY_RULES[15]),
    ];
    pub(crate) fn is_recommended(&self) -> bool { !matches!(self.recommended, Some(false)) }
    pub(crate) fn get_enabled_rules(&self) -> IndexSet<RuleFilter> {
        IndexSet::from_iter(self.rules.iter().filter_map(|(key, conf)| {
            if conf.is_enabled() {
                Some(RuleFilter::Rule(Self::CATEGORY_NAME, key))
            } else {
                None
            }
        }))
    }
    pub(crate) fn get_disabled_rules(&self) -> IndexSet<RuleFilter> {
        IndexSet::from_iter(self.rules.iter().filter_map(|(key, conf)| {
            if conf.is_disabled() {
                Some(RuleFilter::Rule(Self::CATEGORY_NAME, key))
            } else {
                None
            }
        }))
    }
    #[doc = r" Checks if, given a rule name, matches one of the rules contained in this category"]
    pub(crate) fn has_rule(rule_name: &str) -> bool { Self::CATEGORY_RULES.contains(&rule_name) }
    #[doc = r" Checks if, given a rule name, it is marked as recommended"]
    pub(crate) fn is_recommended_rule(rule_name: &str) -> bool {
        Self::RECOMMENDED_RULES.contains(&rule_name)
    }
    pub(crate) fn recommended_rules_as_filters() -> [RuleFilter<'static>; 16] {
        Self::RECOMMENDED_RULES_AS_FILTERS
    }
}
fn deserialize_suspicious_rules<'de, D>(
    deserializer: D,
) -> Result<IndexMap<String, RuleConfiguration>, D::Error>
where
    D: serde::de::Deserializer<'de>,
{
    let value: IndexMap<String, RuleConfiguration> = Deserialize::deserialize(deserializer)?;
    for rule_name in value.keys() {
        if !Suspicious::CATEGORY_RULES.contains(&rule_name.as_str()) {
            return Err(serde::de::Error::custom(format!(
                "invalid rule name {}",
                rule_name
            )));
        }
    }
    Ok(value)
}<|MERGE_RESOLUTION|>--- conflicted
+++ resolved
@@ -184,7 +184,9 @@
             None
         }
     }
-    pub(crate) fn is_recommended(&self) -> bool { !matches!(self.recommended, Some(false)) }
+    pub(crate) fn is_recommended(&self) -> bool {
+        !matches!(self.recommended, Some(false))
+    }
     #[doc = r" It returns a tuple of filters. The first element of the tuple are the enabled rules,"]
     #[doc = r" while the second element are the disabled rules."]
     #[doc = r""]
@@ -424,7 +426,9 @@
         RuleFilter::Rule("a11y", Self::CATEGORY_RULES[8]),
         RuleFilter::Rule("a11y", Self::CATEGORY_RULES[9]),
     ];
-    pub(crate) fn is_recommended(&self) -> bool { !matches!(self.recommended, Some(false)) }
+    pub(crate) fn is_recommended(&self) -> bool {
+        !matches!(self.recommended, Some(false))
+    }
     pub(crate) fn get_enabled_rules(&self) -> IndexSet<RuleFilter> {
         IndexSet::from_iter(self.rules.iter().filter_map(|(key, conf)| {
             if conf.is_enabled() {
@@ -444,7 +448,9 @@
         }))
     }
     #[doc = r" Checks if, given a rule name, matches one of the rules contained in this category"]
-    pub(crate) fn has_rule(rule_name: &str) -> bool { Self::CATEGORY_RULES.contains(&rule_name) }
+    pub(crate) fn has_rule(rule_name: &str) -> bool {
+        Self::CATEGORY_RULES.contains(&rule_name)
+    }
     #[doc = r" Checks if, given a rule name, it is marked as recommended"]
     pub(crate) fn is_recommended_rule(rule_name: &str) -> bool {
         Self::RECOMMENDED_RULES.contains(&rule_name)
@@ -531,7 +537,9 @@
         RuleFilter::Rule("complexity", Self::CATEGORY_RULES[4]),
         RuleFilter::Rule("complexity", Self::CATEGORY_RULES[5]),
     ];
-    pub(crate) fn is_recommended(&self) -> bool { !matches!(self.recommended, Some(false)) }
+    pub(crate) fn is_recommended(&self) -> bool {
+        !matches!(self.recommended, Some(false))
+    }
     pub(crate) fn get_enabled_rules(&self) -> IndexSet<RuleFilter> {
         IndexSet::from_iter(self.rules.iter().filter_map(|(key, conf)| {
             if conf.is_enabled() {
@@ -551,7 +559,9 @@
         }))
     }
     #[doc = r" Checks if, given a rule name, matches one of the rules contained in this category"]
-    pub(crate) fn has_rule(rule_name: &str) -> bool { Self::CATEGORY_RULES.contains(&rule_name) }
+    pub(crate) fn has_rule(rule_name: &str) -> bool {
+        Self::CATEGORY_RULES.contains(&rule_name)
+    }
     #[doc = r" Checks if, given a rule name, it is marked as recommended"]
     pub(crate) fn is_recommended_rule(rule_name: &str) -> bool {
         Self::RECOMMENDED_RULES.contains(&rule_name)
@@ -661,7 +671,9 @@
         RuleFilter::Rule("correctness", Self::CATEGORY_RULES[9]),
         RuleFilter::Rule("correctness", Self::CATEGORY_RULES[10]),
     ];
-    pub(crate) fn is_recommended(&self) -> bool { !matches!(self.recommended, Some(false)) }
+    pub(crate) fn is_recommended(&self) -> bool {
+        !matches!(self.recommended, Some(false))
+    }
     pub(crate) fn get_enabled_rules(&self) -> IndexSet<RuleFilter> {
         IndexSet::from_iter(self.rules.iter().filter_map(|(key, conf)| {
             if conf.is_enabled() {
@@ -681,7 +693,9 @@
         }))
     }
     #[doc = r" Checks if, given a rule name, matches one of the rules contained in this category"]
-    pub(crate) fn has_rule(rule_name: &str) -> bool { Self::CATEGORY_RULES.contains(&rule_name) }
+    pub(crate) fn has_rule(rule_name: &str) -> bool {
+        Self::CATEGORY_RULES.contains(&rule_name)
+    }
     #[doc = r" Checks if, given a rule name, it is marked as recommended"]
     pub(crate) fn is_recommended_rule(rule_name: &str) -> bool {
         Self::RECOMMENDED_RULES.contains(&rule_name)
@@ -840,7 +854,7 @@
 }
 impl Nursery {
     const CATEGORY_NAME: &'static str = "nursery";
-    pub(crate) const CATEGORY_RULES: [&'static str; 52] = [
+    pub(crate) const CATEGORY_RULES: [&'static str; 53] = [
         "noAccessKey",
         "noAssignInExpressions",
         "noBannedTypes",
@@ -958,14 +972,9 @@
         RuleFilter::Rule("nursery", Self::CATEGORY_RULES[15]),
         RuleFilter::Rule("nursery", Self::CATEGORY_RULES[16]),
         RuleFilter::Rule("nursery", Self::CATEGORY_RULES[17]),
-<<<<<<< HEAD
         RuleFilter::Rule("nursery", Self::CATEGORY_RULES[18]),
         RuleFilter::Rule("nursery", Self::CATEGORY_RULES[20]),
-=======
-        RuleFilter::Rule("nursery", Self::CATEGORY_RULES[19]),
->>>>>>> e0325d39
-        RuleFilter::Rule("nursery", Self::CATEGORY_RULES[22]),
-        RuleFilter::Rule("nursery", Self::CATEGORY_RULES[25]),
+        RuleFilter::Rule("nursery", Self::CATEGORY_RULES[23]),
         RuleFilter::Rule("nursery", Self::CATEGORY_RULES[26]),
         RuleFilter::Rule("nursery", Self::CATEGORY_RULES[27]),
         RuleFilter::Rule("nursery", Self::CATEGORY_RULES[28]),
@@ -975,21 +984,24 @@
         RuleFilter::Rule("nursery", Self::CATEGORY_RULES[32]),
         RuleFilter::Rule("nursery", Self::CATEGORY_RULES[33]),
         RuleFilter::Rule("nursery", Self::CATEGORY_RULES[34]),
-        RuleFilter::Rule("nursery", Self::CATEGORY_RULES[36]),
-        RuleFilter::Rule("nursery", Self::CATEGORY_RULES[38]),
+        RuleFilter::Rule("nursery", Self::CATEGORY_RULES[35]),
+        RuleFilter::Rule("nursery", Self::CATEGORY_RULES[37]),
         RuleFilter::Rule("nursery", Self::CATEGORY_RULES[39]),
         RuleFilter::Rule("nursery", Self::CATEGORY_RULES[40]),
         RuleFilter::Rule("nursery", Self::CATEGORY_RULES[41]),
         RuleFilter::Rule("nursery", Self::CATEGORY_RULES[42]),
-        RuleFilter::Rule("nursery", Self::CATEGORY_RULES[45]),
+        RuleFilter::Rule("nursery", Self::CATEGORY_RULES[43]),
         RuleFilter::Rule("nursery", Self::CATEGORY_RULES[46]),
         RuleFilter::Rule("nursery", Self::CATEGORY_RULES[47]),
         RuleFilter::Rule("nursery", Self::CATEGORY_RULES[48]),
         RuleFilter::Rule("nursery", Self::CATEGORY_RULES[49]),
         RuleFilter::Rule("nursery", Self::CATEGORY_RULES[50]),
         RuleFilter::Rule("nursery", Self::CATEGORY_RULES[51]),
-    ];
-    pub(crate) fn is_recommended(&self) -> bool { !matches!(self.recommended, Some(false)) }
+        RuleFilter::Rule("nursery", Self::CATEGORY_RULES[52]),
+    ];
+    pub(crate) fn is_recommended(&self) -> bool {
+        !matches!(self.recommended, Some(false))
+    }
     pub(crate) fn get_enabled_rules(&self) -> IndexSet<RuleFilter> {
         IndexSet::from_iter(self.rules.iter().filter_map(|(key, conf)| {
             if conf.is_enabled() {
@@ -1009,7 +1021,9 @@
         }))
     }
     #[doc = r" Checks if, given a rule name, matches one of the rules contained in this category"]
-    pub(crate) fn has_rule(rule_name: &str) -> bool { Self::CATEGORY_RULES.contains(&rule_name) }
+    pub(crate) fn has_rule(rule_name: &str) -> bool {
+        Self::CATEGORY_RULES.contains(&rule_name)
+    }
     #[doc = r" Checks if, given a rule name, it is marked as recommended"]
     pub(crate) fn is_recommended_rule(rule_name: &str) -> bool {
         Self::RECOMMENDED_RULES.contains(&rule_name)
@@ -1068,7 +1082,9 @@
     const RECOMMENDED_RULES: [&'static str; 1] = ["noDelete"];
     const RECOMMENDED_RULES_AS_FILTERS: [RuleFilter<'static>; 1] =
         [RuleFilter::Rule("performance", Self::CATEGORY_RULES[0])];
-    pub(crate) fn is_recommended(&self) -> bool { !matches!(self.recommended, Some(false)) }
+    pub(crate) fn is_recommended(&self) -> bool {
+        !matches!(self.recommended, Some(false))
+    }
     pub(crate) fn get_enabled_rules(&self) -> IndexSet<RuleFilter> {
         IndexSet::from_iter(self.rules.iter().filter_map(|(key, conf)| {
             if conf.is_enabled() {
@@ -1088,7 +1104,9 @@
         }))
     }
     #[doc = r" Checks if, given a rule name, matches one of the rules contained in this category"]
-    pub(crate) fn has_rule(rule_name: &str) -> bool { Self::CATEGORY_RULES.contains(&rule_name) }
+    pub(crate) fn has_rule(rule_name: &str) -> bool {
+        Self::CATEGORY_RULES.contains(&rule_name)
+    }
     #[doc = r" Checks if, given a rule name, it is marked as recommended"]
     pub(crate) fn is_recommended_rule(rule_name: &str) -> bool {
         Self::RECOMMENDED_RULES.contains(&rule_name)
@@ -1157,7 +1175,9 @@
         RuleFilter::Rule("security", Self::CATEGORY_RULES[0]),
         RuleFilter::Rule("security", Self::CATEGORY_RULES[1]),
     ];
-    pub(crate) fn is_recommended(&self) -> bool { !matches!(self.recommended, Some(false)) }
+    pub(crate) fn is_recommended(&self) -> bool {
+        !matches!(self.recommended, Some(false))
+    }
     pub(crate) fn get_enabled_rules(&self) -> IndexSet<RuleFilter> {
         IndexSet::from_iter(self.rules.iter().filter_map(|(key, conf)| {
             if conf.is_enabled() {
@@ -1177,7 +1197,9 @@
         }))
     }
     #[doc = r" Checks if, given a rule name, matches one of the rules contained in this category"]
-    pub(crate) fn has_rule(rule_name: &str) -> bool { Self::CATEGORY_RULES.contains(&rule_name) }
+    pub(crate) fn has_rule(rule_name: &str) -> bool {
+        Self::CATEGORY_RULES.contains(&rule_name)
+    }
     #[doc = r" Checks if, given a rule name, it is marked as recommended"]
     pub(crate) fn is_recommended_rule(rule_name: &str) -> bool {
         Self::RECOMMENDED_RULES.contains(&rule_name)
@@ -1287,7 +1309,9 @@
         RuleFilter::Rule("style", Self::CATEGORY_RULES[11]),
         RuleFilter::Rule("style", Self::CATEGORY_RULES[12]),
     ];
-    pub(crate) fn is_recommended(&self) -> bool { !matches!(self.recommended, Some(false)) }
+    pub(crate) fn is_recommended(&self) -> bool {
+        !matches!(self.recommended, Some(false))
+    }
     pub(crate) fn get_enabled_rules(&self) -> IndexSet<RuleFilter> {
         IndexSet::from_iter(self.rules.iter().filter_map(|(key, conf)| {
             if conf.is_enabled() {
@@ -1307,7 +1331,9 @@
         }))
     }
     #[doc = r" Checks if, given a rule name, matches one of the rules contained in this category"]
-    pub(crate) fn has_rule(rule_name: &str) -> bool { Self::CATEGORY_RULES.contains(&rule_name) }
+    pub(crate) fn has_rule(rule_name: &str) -> bool {
+        Self::CATEGORY_RULES.contains(&rule_name)
+    }
     #[doc = r" Checks if, given a rule name, it is marked as recommended"]
     pub(crate) fn is_recommended_rule(rule_name: &str) -> bool {
         Self::RECOMMENDED_RULES.contains(&rule_name)
@@ -1446,7 +1472,9 @@
         RuleFilter::Rule("suspicious", Self::CATEGORY_RULES[14]),
         RuleFilter::Rule("suspicious", Self::CATEGORY_RULES[15]),
     ];
-    pub(crate) fn is_recommended(&self) -> bool { !matches!(self.recommended, Some(false)) }
+    pub(crate) fn is_recommended(&self) -> bool {
+        !matches!(self.recommended, Some(false))
+    }
     pub(crate) fn get_enabled_rules(&self) -> IndexSet<RuleFilter> {
         IndexSet::from_iter(self.rules.iter().filter_map(|(key, conf)| {
             if conf.is_enabled() {
@@ -1466,7 +1494,9 @@
         }))
     }
     #[doc = r" Checks if, given a rule name, matches one of the rules contained in this category"]
-    pub(crate) fn has_rule(rule_name: &str) -> bool { Self::CATEGORY_RULES.contains(&rule_name) }
+    pub(crate) fn has_rule(rule_name: &str) -> bool {
+        Self::CATEGORY_RULES.contains(&rule_name)
+    }
     #[doc = r" Checks if, given a rule name, it is marked as recommended"]
     pub(crate) fn is_recommended_rule(rule_name: &str) -> bool {
         Self::RECOMMENDED_RULES.contains(&rule_name)
